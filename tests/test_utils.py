--- conflicted
+++ resolved
@@ -55,9 +55,6 @@
     make_enabled_getter,
     make_required_getter,
     make_value_getter,
-<<<<<<< HEAD
-    run_async,
-=======
     normalize_mac,
     print_ws_stat_summary,
     pybool_to_json_bool,
@@ -73,7 +70,6 @@
     to_camel_case,
     to_js_time,
     to_ms,
->>>>>>> 2aff97f7
     to_snake_case,
     utc_now,
     write_json,
@@ -550,22 +546,6 @@
 
 
 @pytest.mark.asyncio()
-<<<<<<< HEAD
-async def test_ip_from_host_invalid():
-    """Test that invalid hostnames raise ValueError."""
-    with pytest.raises(ValueError, match="Cannot resolve hostname"):
-        await ip_from_host("this-does-not-exist-12345.invalid")
-
-
-def test_run_async():
-    """Test run_async executes coroutine and returns result."""
-
-    async def sample_coroutine() -> int:
-        return 42
-
-    result = run_async(sample_coroutine())
-    assert result == 42
-=======
 async def test_get_response_reason():
     # JSON with error key
     resp = AsyncMock(reason="Bad", json=AsyncMock(return_value={"error": "Invalid"}))
@@ -779,5 +759,4 @@
         smart_detect_types=[smart_type],
         id="e4",
     )
-    log_event(event)
->>>>>>> 2aff97f7
+    log_event(event)