--- conflicted
+++ resolved
@@ -3644,7 +3644,6 @@
     assert serialized["floodLed"] is False
 
 
-<<<<<<< HEAD
 @pytest.mark.asyncio()
 async def test_update_bootstrap_soon_creates_task_when_none_exists(
     protect_client: ProtectApiClient,
@@ -3694,7 +3693,8 @@
 
     task_event.set()
     await running_task
-=======
+
+
 # Tests for JSON deserialization in api_request, api_request_obj, api_request_list
 
 
@@ -3808,7 +3808,6 @@
 
     with pytest.raises(NvrError, match="Could not decode list from /test"):
         await simple_api_client.api_request_list("/test")
->>>>>>> a7c9cc96
 
 
 # PTZ Public API Tests
