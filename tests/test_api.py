"""Tests for uiprotect.unifi_protect_server."""

from __future__ import annotations

import asyncio
import logging
from copy import deepcopy
from datetime import datetime, timedelta
from io import BytesIO
from ipaddress import IPv4Address, IPv6Address
from pathlib import Path
from typing import TYPE_CHECKING, Any
from unittest.mock import AsyncMock, Mock, patch

import aiohttp
import orjson
import pytest
from PIL import Image

from tests.conftest import (
    TEST_BRIDGE_EXISTS,
    TEST_CAMERA_EXISTS,
    TEST_HEATMAP_EXISTS,
    TEST_LIGHT_EXISTS,
    TEST_LIVEVIEW_EXISTS,
    TEST_PUBLIC_API_SNAPSHOT_EXISTS,
    TEST_SENSOR_EXISTS,
    TEST_SMART_TRACK_EXISTS,
    TEST_SNAPSHOT_EXISTS,
    TEST_THUMBNAIL_EXISTS,
    TEST_VIDEO_EXISTS,
    TEST_VIEWPORT_EXISTS,
    MockDatetime,
    compare_objs,
    get_time,
    validate_video_file,
)
from tests.sample_data.constants import CONSTANTS
from uiprotect.api import ProtectApiClient, RTSPSStreams, get_user_hash
from uiprotect.data import (
    Camera,
    Event,
    EventType,
    ModelType,
    create_from_unifi_dict,
)
from uiprotect.data.devices import LEDSettings
from uiprotect.data.types import Version, VideoMode
from uiprotect.exceptions import BadRequest, NotAuthorized, NvrError
from uiprotect.utils import decode_token_cookie, to_js_time

from .common import assert_equal_dump

OLD_VERSION = Version("1.2.3")
NFC_FINGERPRINT_SUPPORT_VERSION = Version("5.1.57")

if TYPE_CHECKING:
    from uiprotect.data.base import ProtectAdoptableDeviceModel
    from uiprotect.data.bootstrap import Bootstrap


async def check_motion_event(event: Event):
    data = await event.get_thumbnail()
    assert data is not None
    img = Image.open(BytesIO(data))
    assert img.format in {"PNG", "JPEG"}

    data = await event.get_heatmap()
    assert data is not None
    img = Image.open(BytesIO(data))
    assert img.format in {"PNG", "JPEG"}


async def check_camera(camera: Camera):
    if camera.last_motion_event is not None:
        await check_motion_event(camera.last_motion_event)

    if camera.last_smart_detect_event is not None:
        await check_motion_event(camera.last_smart_detect_event)

    assert camera.last_nfc_card_scanned is None
    assert camera.last_fingerprint_identified is None

    for channel in camera.channels:
        assert channel._api is not None

    data = await camera.get_snapshot()
    assert data is not None
    img = Image.open(BytesIO(data))
    assert img.format in {"PNG", "JPEG"}

    pub_data = await camera.get_public_api_snapshot()
    assert pub_data is not None
    pub_img = Image.open(BytesIO(pub_data))
    assert pub_img.format in {"PNG", "JPEG"}

    camera.last_ring_event  # noqa: B018

    assert camera.timelapse_url == f"https://127.0.0.1:0/protect/timelapse/{camera.id}"
    check_device(camera)

    for channel in camera.channels:
        if channel.is_rtsp_enabled:
            for _ in range(2):
                assert (
                    channel.rtsp_url
                    == f"rtsp://{camera.api.connection_host}:7447/{channel.rtsp_alias}"
                )
                assert (
                    channel.rtsps_url
                    == f"rtsps://{camera.api.connection_host}:7441/{channel.rtsp_alias}?enableSrtp"
                )
                assert (
                    channel.rtsps_no_srtp_url
                    == f"rtsps://{camera.api.connection_host}:7441/{channel.rtsp_alias}"
                )

    if VideoMode.HIGH_FPS in camera.feature_flags.video_modes:
        assert camera.feature_flags.has_highfps
    else:
        assert not camera.feature_flags.has_highfps

    if camera.feature_flags.has_hdr:
        assert not camera.feature_flags.has_wdr
    else:
        assert camera.feature_flags.has_wdr


def check_device(device: ProtectAdoptableDeviceModel):
    assert device.protect_url == f"https://127.0.0.1:0/protect/devices/{device.id}"


async def check_bootstrap(bootstrap: Bootstrap):
    bootstrap.api._api_key = "test_api_key"
    assert bootstrap.auth_user
    assert (
        bootstrap.nvr.protect_url
        == f"https://127.0.0.1:0/protect/devices/{bootstrap.nvr.id}"
    )

    for light in bootstrap.lights.values():
        if light.camera is not None:
            await check_camera(light.camera)
        light.last_motion_event  # noqa: B018
        check_device(light)

    for camera in bootstrap.cameras.values():
        await check_camera(camera)

    for viewer in bootstrap.viewers.values():
        assert viewer.liveview
        check_device(viewer)

    for sensor in bootstrap.sensors.values():
        check_device(sensor)

    for liveview in bootstrap.liveviews.values():
        liveview.owner  # noqa: B018
        assert (
            liveview.protect_url
            == f"https://127.0.0.1:0/protect/liveview/{liveview.id}"
        )

        for slot in liveview.slots:
            expected_ids = set(slot.camera_ids).intersection(
                set(bootstrap.cameras.keys()),
            )
            assert len(expected_ids) == len(slot.cameras)

    for user in bootstrap.users.values():
        user.groups  # noqa: B018

        if user.cloud_account is not None:
            assert user.cloud_account.user == user

    for event in bootstrap.events.values():
        event.smart_detect_events  # noqa: B018

        if event.type.value in EventType.motion_events() and event.camera is not None:
            await check_motion_event(event)


def test_base_url(protect_client: ProtectApiClient):
    arg = f"{protect_client.private_ws_path}?lastUpdateId={protect_client.bootstrap.last_update_id}"

    assert protect_client.base_url == "https://127.0.0.1:0"
    assert protect_client.ws_url == f"wss://127.0.0.1:0{arg}"

    protect_client._port = 443
    protect_client._update_url()

    assert protect_client.base_url == "https://127.0.0.1"
    assert protect_client.ws_url == f"wss://127.0.0.1{arg}"


def test_api_client_creation():
    """Test we can create the object."""
    client = ProtectApiClient(
        "127.0.0.1",
        0,
        "username",
        "password",
        debug=True,
        store_sessions=False,
    )
    assert client


def test_early_bootstrap():
    client = ProtectApiClient(
        "127.0.0.1",
        0,
        "username",
        "password",
        debug=True,
        store_sessions=False,
    )

    with pytest.raises(BadRequest):
        client.bootstrap  # noqa: B018


@pytest.mark.asyncio()
@pytest.mark.skipif(not TEST_CAMERA_EXISTS, reason="Missing testdata")
async def test_get_is_prerelease_returns_false(protect_client: ProtectApiClient):
    protect_client._bootstrap = None

    await protect_client.update()

    assert await protect_client.bootstrap.get_is_prerelease() is False
    assert await protect_client.bootstrap.nvr.get_is_prerelease() is False


@pytest.mark.asyncio()
@pytest.mark.skipif(not TEST_CAMERA_EXISTS, reason="Missing testdata")
async def test_bootstrap_get_device_from_mac(bootstrap):
    orig_bootstrap = deepcopy(bootstrap)
    mac = bootstrap["cameras"][0]["mac"]

    client = ProtectApiClient(
        "127.0.0.1",
        0,
        "username",
        "password",
        debug=True,
        store_sessions=False,
    )
    client.api_request_obj = AsyncMock(side_effect=[bootstrap, orig_bootstrap])
    client.update_device = AsyncMock()

    bootstrap_obj = await client.get_bootstrap()
    camera = bootstrap_obj.get_device_from_mac(mac)

    assert camera is not None
    assert camera.mac == mac


@pytest.mark.asyncio()
@pytest.mark.skipif(not TEST_CAMERA_EXISTS, reason="Missing testdata")
async def test_bootstrap_get_device_from_mac_bad_mac(bootstrap):
    orig_bootstrap = deepcopy(bootstrap)

    client = ProtectApiClient(
        "127.0.0.1",
        0,
        "username",
        "password",
        debug=True,
        store_sessions=False,
    )
    client.api_request_obj = AsyncMock(side_effect=[bootstrap, orig_bootstrap])
    client.update_device = AsyncMock()

    bootstrap_obj = await client.get_bootstrap()
    camera = bootstrap_obj.get_device_from_mac("not_a_mac")

    assert camera is None


def test_connection_host(protect_client: ProtectApiClient):
    protect_client.bootstrap.nvr.hosts = [
        IPv4Address("192.168.1.1"),
        IPv4Address("192.168.2.1"),
        IPv4Address("192.168.3.1"),
        "se-gw.local",
    ]

    # mismatch between client IP and IP that NVR returns
    protect_client._connection_host = None
    protect_client._host = "192.168.10.1"
    assert protect_client.connection_host == IPv4Address("192.168.1.1")

    # same IP from client and NVR (first match)
    protect_client._connection_host = None
    protect_client._host = "192.168.1.1"
    assert protect_client.connection_host == IPv4Address("192.168.1.1")

    # same IP from client and NVR (not first match)
    protect_client._connection_host = None
    protect_client._host = "192.168.3.1"
    assert protect_client.connection_host == IPv4Address("192.168.3.1")

    # same IP from client and NVR (not first match, DNS host)
    protect_client._connection_host = None
    protect_client._host = "se-gw.local"
    assert protect_client.connection_host == "se-gw.local"


def test_connection_host_with_hostname_fallback(protect_client: ProtectApiClient):
    """Test connection_host property when host is a hostname (not IP)."""
    protect_client.bootstrap.nvr.hosts = [
        IPv4Address("192.168.1.1"),
        IPv4Address("192.168.2.1"),
        "hostname.local",
    ]

    # Hostname triggers ValueError, falls back to first host
    protect_client._connection_host = None
    protect_client._host = "unifi.local"
    assert protect_client.connection_host == IPv4Address("192.168.1.1")


@pytest.mark.parametrize(
    ("host", "expected_type", "expected_value"),
    [
        ("127.0.0.1", IPv4Address, IPv4Address("127.0.0.1")),
        ("2001:db8::1", IPv6Address, IPv6Address("2001:db8::1")),
        ("192.168.1.100", IPv4Address, IPv4Address("192.168.1.100")),
        ("fe80::1", IPv6Address, IPv6Address("fe80::1")),
    ],
)
def test_connection_host_override(
    host: str, expected_type: type, expected_value: IPv4Address | IPv6Address
):
    """Test override_connection_host with various IP addresses."""
    protect = ProtectApiClient(
        host,
        443,
        "test",
        "test",
        override_connection_host=True,
        store_sessions=False,
    )

    assert protect._connection_host == expected_value
    assert isinstance(protect._connection_host, expected_type)


def test_connection_host_override_hostname_fails():
    """Test that override_connection_host with hostname raises ValueError."""
    with pytest.raises(
        ValueError, match="does not appear to be an IPv4 or IPv6 address"
    ):
        ProtectApiClient(
            "unifi.local",
            443,
            "test",
            "test",
            override_connection_host=True,
            store_sessions=False,
        )


@pytest.mark.asyncio()
async def test_connection_host_update_with_dns_resolution(
    protect_client: ProtectApiClient,
):
    """Test that update() resolves hostnames via ip_from_host."""
    # Setup: host is a hostname that will be resolved
    protect_client._connection_host = None
    protect_client._host = "unifi.local"

    # Create a new bootstrap object with specific hosts
    bootstrap = protect_client.bootstrap.model_copy()
    bootstrap.nvr.hosts = [
        IPv4Address("192.168.1.1"),
        IPv4Address("192.168.1.100"),
    ]

    # Mock get_bootstrap to return our custom bootstrap
    # Mock ip_from_host to return an IP that exists in nvr.hosts
    with (
        patch.object(
            protect_client, "get_bootstrap", new=AsyncMock(return_value=bootstrap)
        ),
        patch(
            "uiprotect.api.ip_from_host",
            new=AsyncMock(return_value=IPv4Address("192.168.1.100")),
        ),
    ):
        await protect_client.update()

    # Should have selected the resolved IP from nvr.hosts
    assert protect_client._connection_host == IPv4Address("192.168.1.100")


@pytest.mark.asyncio()
async def test_connection_host_update_fallback_to_first(
    protect_client: ProtectApiClient,
):
    """Test that update() falls back to first host if no match found."""
    # Setup: host won't match anything
    protect_client._connection_host = None
    protect_client._host = "unknown.local"

    # Create a new bootstrap object with specific hosts
    bootstrap = protect_client.bootstrap.model_copy()
    bootstrap.nvr.hosts = [
        IPv4Address("192.168.1.1"),
        IPv4Address("192.168.1.2"),
    ]

    # Mock get_bootstrap to return our custom bootstrap
    # Mock ip_from_host to return an IP that's NOT in nvr.hosts
    with (
        patch.object(
            protect_client, "get_bootstrap", new=AsyncMock(return_value=bootstrap)
        ),
        patch(
            "uiprotect.api.ip_from_host",
            new=AsyncMock(return_value=IPv4Address("10.0.0.1")),
        ),
    ):
        await protect_client.update()

    # Should fall back to first host
    assert protect_client._connection_host == IPv4Address("192.168.1.1")


def test_connection_host_ipv6(protect_client: ProtectApiClient):
    """Test that IPv6 addresses work correctly for connection_host."""
    protect_client.bootstrap.nvr.hosts = [
        IPv6Address("fe80::1ff:fe23:4567:890a"),
        IPv6Address("2001:db8::1"),
        IPv4Address("192.168.1.1"),
    ]

    # Test IPv6 address selection
    protect_client._connection_host = None
    protect_client._host = "192.168.10.1"
    assert protect_client.connection_host == IPv6Address("fe80::1ff:fe23:4567:890a")

    # Test matching IPv6 address
    protect_client._connection_host = None
    protect_client._host = "2001:db8::1"
    assert protect_client.connection_host == IPv6Address("2001:db8::1")


def test_rtsp_urls_with_ipv6(protect_client: ProtectApiClient):
    """Test that RTSP URLs are correctly formatted with IPv6 addresses (with brackets)."""
    # Set an IPv6 address as connection_host
    ipv6_addr = IPv6Address("fe80::1ff:fe23:4567:890a")
    protect_client._connection_host = ipv6_addr

    camera = next(iter(protect_client.bootstrap.cameras.values()))
    # Set camera's connectionHost to None so it falls back to NVR's connection_host
    camera.connection_host = None

    for channel in camera.channels:
        if channel.is_rtsp_enabled:
            # IPv6 addresses should be wrapped in brackets in URLs
            expected_host = "[fe80::1ff:fe23:4567:890a]"

            assert (
                channel.rtsp_url == f"rtsp://{expected_host}:7447/{channel.rtsp_alias}"
            )
            assert (
                channel.rtsps_url
                == f"rtsps://{expected_host}:7441/{channel.rtsp_alias}?enableSrtp"
            )
            assert (
                channel.rtsps_no_srtp_url
                == f"rtsps://{expected_host}:7441/{channel.rtsp_alias}"
            )
            break


@pytest.mark.skipif(not TEST_CAMERA_EXISTS, reason="Missing testdata")
def test_rtsp_urls_with_stacked_nvr(protect_client: ProtectApiClient, camera):
    """Test that RTSP URLs use camera's connectionHost in stacked NVR scenario."""
    # Simulate stacked NVR: NVR at 192.168.1.1, but camera connected via 192.168.2.100
    protect_client._connection_host = IPv4Address("192.168.1.1")
    camera["connectionHost"] = IPv4Address("192.168.2.100")

    camera_obj = Camera.from_unifi_dict(api=protect_client, **camera)

    # Verify setup
    assert camera_obj.connection_host == IPv4Address("192.168.2.100")
    assert protect_client.connection_host == IPv4Address("192.168.1.1")

    # Test all RTSP-enabled channels use camera's connectionHost
    rtsp_channels = [ch for ch in camera_obj.channels if ch.is_rtsp_enabled]
    assert rtsp_channels, "No RTSP-enabled channels found"

    for channel in rtsp_channels:
        if channel.rtsp_alias:
            assert channel.rtsp_url == f"rtsp://192.168.2.100:7447/{channel.rtsp_alias}"
            assert (
                channel.rtsps_url
                == f"rtsps://192.168.2.100:7441/{channel.rtsp_alias}?enableSrtp"
            )
            assert (
                channel.rtsps_no_srtp_url
                == f"rtsps://192.168.2.100:7441/{channel.rtsp_alias}"
            )


def test_api_client_with_ipv6():
    """Test that ProtectApiClient handles IPv6 addresses correctly in URLs."""
    # Test with IPv6 address
    protect = ProtectApiClient(
        "fe80::1",
        443,
        "test",
        "test",
        store_sessions=False,
    )

    # Check that URLs are formatted with brackets for IPv6
    assert "[fe80::1]" in str(protect._url)
    assert "[fe80::1]" in str(protect._ws_url)

    # Test with IPv6 and custom port
    protect_port = ProtectApiClient(
        "2001:db8::1",
        7443,
        "test",
        "test",
        store_sessions=False,
    )

    assert "[2001:db8::1]:7443" in str(protect_port._url)
    assert "[2001:db8::1]:7443" in str(protect_port._ws_url)


@pytest.mark.asyncio()
async def test_force_update_with_old_Version(protect_client: ProtectApiClient):
    protect_client._bootstrap = None

    await protect_client.update()

    assert protect_client.bootstrap
    original_bootstrap = protect_client.bootstrap
    protect_client._bootstrap = None
    with patch(
        "uiprotect.api.ProtectApiClient.get_bootstrap",
        AsyncMock(return_value=AsyncMock(nvr=AsyncMock(version=OLD_VERSION))),
    ) as mock:
        await protect_client.update()
        assert mock.called

    assert protect_client.bootstrap
    assert original_bootstrap != protect_client.bootstrap


@pytest.mark.asyncio()
async def test_force_update_with_nfc_fingerprint_version(
    protect_client: ProtectApiClient,
):
    protect_client._bootstrap = None

    await protect_client.update()

    assert protect_client.bootstrap
    original_bootstrap = protect_client.bootstrap
    protect_client._bootstrap = None
    with (
        patch(
            "uiprotect.api.ProtectApiClient.get_bootstrap",
            return_value=AsyncMock(
                nvr=AsyncMock(version=NFC_FINGERPRINT_SUPPORT_VERSION)
            ),
        ) as get_bootstrap_mock,
        patch(
            "uiprotect.api.ProtectApiClient.api_request_list",
            side_effect=lambda endpoint: {
                "keyrings": [
                    {
                        "deviceType": "camera",
                        "deviceId": "new_device_id_1",
                        "registryType": "fingerprint",
                        "registryId": "new_registry_id_1",
                        "lastActivity": 1733432893331,
                        "metadata": {},
                        "ulpUser": "new_ulp_user_id_1",
                        "id": "new_keyring_id_1",
                        "modelKey": "keyring",
                    }
                ],
                "ulp-users": [
                    {
                        "ulpId": "new_ulp_id_1",
                        "firstName": "localadmin",
                        "lastName": "",
                        "fullName": "localadmin",
                        "avatar": "",
                        "status": "ACTIVE",
                        "id": "new_ulp_user_id_1",
                        "modelKey": "ulpUser",
                    }
                ],
            }.get(endpoint, []),
        ) as api_request_list_mock,
    ):
        await protect_client.update()
        assert get_bootstrap_mock.called
        assert api_request_list_mock.called
        api_request_list_mock.assert_any_call("keyrings")
        api_request_list_mock.assert_any_call("ulp-users")
        assert api_request_list_mock.call_count == 2

    assert protect_client.bootstrap
    assert original_bootstrap != protect_client.bootstrap
    assert len(protect_client.bootstrap.keyrings)
    assert len(protect_client.bootstrap.ulp_users)


@pytest.mark.asyncio()
async def test_force_update_no_user_keyring_access(protect_client: ProtectApiClient):
    protect_client._bootstrap = None

    await protect_client.update()

    assert protect_client.bootstrap
    original_bootstrap = protect_client.bootstrap
    protect_client._bootstrap = None
    with (
        patch(
            "uiprotect.api.ProtectApiClient.get_bootstrap",
            return_value=AsyncMock(
                nvr=AsyncMock(version=NFC_FINGERPRINT_SUPPORT_VERSION)
            ),
        ) as get_bootstrap_mock,
        patch(
            "uiprotect.api.ProtectApiClient.api_request_list",
            side_effect=NotAuthorized,
        ) as api_request_list_mock,
    ):
        await protect_client.update()
        assert get_bootstrap_mock.called
        assert api_request_list_mock.called
        api_request_list_mock.assert_any_call("keyrings")
        api_request_list_mock.assert_any_call("ulp-users")
        assert api_request_list_mock.call_count == 2

    assert protect_client.bootstrap
    assert original_bootstrap != protect_client.bootstrap
    assert not len(protect_client.bootstrap.keyrings)
    assert not len(protect_client.bootstrap.ulp_users)


@pytest.mark.asyncio()
async def test_force_update_user_keyring_internal_error(
    protect_client: ProtectApiClient,
):
    protect_client._bootstrap = None

    await protect_client.update()

    assert protect_client.bootstrap
    protect_client._bootstrap = None
    with (
        pytest.raises(BadRequest),
        patch(
            "uiprotect.api.ProtectApiClient.get_bootstrap",
            return_value=AsyncMock(
                nvr=AsyncMock(version=NFC_FINGERPRINT_SUPPORT_VERSION)
            ),
        ),
        patch(
            "uiprotect.api.ProtectApiClient.api_request_list",
            side_effect=BadRequest,
        ),
    ):
        await protect_client.update()


@pytest.mark.asyncio()
async def test_get_nvr(protect_client: ProtectApiClient, nvr):
    """Verifies the `get_nvr` method"""
    nvr_obj = await protect_client.get_nvr()
    nvr_dict = nvr_obj.unifi_dict()

    compare_objs(ModelType.NVR.value, nvr, nvr_dict)


@pytest.mark.asyncio()
async def test_bootstrap(protect_client: ProtectApiClient):
    """Verifies lookup of all object via ID"""
    await check_bootstrap(protect_client.bootstrap)


@pytest.mark.asyncio()
async def test_bootstrap_cached_property(protect_client: ProtectApiClient):
    """Test cached property works with bootstrap."""
    bootstrap = protect_client.bootstrap

    assert bootstrap.has_doorbell is True
    bootstrap.cameras = {}
    assert bootstrap.has_doorbell is True
    bootstrap._has_doorbell = None
    assert bootstrap.has_doorbell is False


@pytest.mark.asyncio()
async def test_bootstrap_construct(protect_client_no_debug: ProtectApiClient):
    """Verifies lookup of all object via ID"""
    await check_bootstrap(protect_client_no_debug.bootstrap)


@pytest.mark.asyncio()
@patch("uiprotect.utils.datetime", MockDatetime)
async def test_get_events_raw_default(protect_client: ProtectApiClient, now: datetime):
    events = await protect_client.get_events_raw(_allow_manual_paginate=False)

    end = now + timedelta(seconds=10)

    protect_client.api_request.assert_called_with(  # type: ignore[attr-defined]
        url="events",
        method="get",
        require_auth=True,
        raise_exception=True,
        public_api=False,
        params={
            "orderDirection": "ASC",
            "withoutDescriptions": "false",
            "start": to_js_time(end - timedelta(hours=1)),
            "end": to_js_time(end),
        },
    )
    assert len(events) == CONSTANTS["event_count"]
    for event in events:
        assert event["type"] in EventType.values()
        assert event["modelKey"] in ModelType.values()


@pytest.mark.asyncio()
async def test_get_events_raw_limit(protect_client: ProtectApiClient):
    await protect_client.get_events_raw(limit=10)

    protect_client.api_request.assert_called_with(  # type: ignore[attr-defined]
        url="events",
        method="get",
        require_auth=True,
        raise_exception=True,
        public_api=False,
        params={"orderDirection": "ASC", "withoutDescriptions": "false", "limit": 10},
    )


@pytest.mark.asyncio()
async def test_get_events_raw_types(protect_client: ProtectApiClient):
    await protect_client.get_events_raw(
        limit=10,
        types=[EventType.MOTION, EventType.SMART_DETECT],
    )

    protect_client.api_request.assert_called_with(  # type: ignore[attr-defined]
        url="events",
        method="get",
        require_auth=True,
        raise_exception=True,
        public_api=False,
        params={
            "orderDirection": "ASC",
            "withoutDescriptions": "false",
            "limit": 10,
            "types": ["motion", "smartDetectZone"],
        },
    )


# test has a scaling "expected time to complete" based on the number of
# events in the last 24 hours
@pytest.mark.timeout(CONSTANTS["event_count"] * 0.1)  # type: ignore[misc]
@pytest.mark.asyncio()
async def test_get_events(protect_client: ProtectApiClient, raw_events):
    expected_events = [
        event
        for event in raw_events
        if event["score"] >= 50 and event["type"] in EventType.device_events()
    ]

    protect_client._minimum_score = 50

    events = await protect_client.get_events(_allow_manual_paginate=False)

    assert len(events) == len(expected_events)
    for index, event in enumerate(events):
        compare_objs(event.model.value, expected_events[index], event.unifi_dict())

        if event.type.value in EventType.motion_events():
            await check_motion_event(event)


@pytest.mark.asyncio()
async def test_get_events_not_event(protect_client: ProtectApiClient, camera):
    protect_client.get_events_raw = AsyncMock(return_value=[camera])  # type: ignore[method-assign]

    assert await protect_client.get_events() == []


@pytest.mark.asyncio()
async def test_get_events_not_event_with_type(protect_client: ProtectApiClient, camera):
    camera["type"] = EventType.MOTION.value

    protect_client.get_events_raw = AsyncMock(return_value=[camera])  # type: ignore[method-assign]

    assert await protect_client.get_events() == []


@pytest.mark.skipif(not TEST_CAMERA_EXISTS, reason="Missing testdata")
@pytest.mark.asyncio()
async def test_get_device_mismatch(protect_client: ProtectApiClient, camera):
    protect_client.api_request_obj = AsyncMock(return_value=camera)  # type: ignore[method-assign]

    with pytest.raises(NvrError):
        await protect_client.get_bridge("test_id")


@pytest.mark.skipif(not TEST_CAMERA_EXISTS, reason="Missing testdata")
@pytest.mark.asyncio()
async def test_get_device_not_adopted(protect_client: ProtectApiClient, camera):
    camera["isAdopted"] = False
    protect_client.api_request_obj = AsyncMock(return_value=camera)  # type: ignore[method-assign]

    with pytest.raises(NvrError):
        await protect_client.get_camera("test_id")


@pytest.mark.skipif(not TEST_CAMERA_EXISTS, reason="Missing testdata")
@pytest.mark.asyncio()
async def test_get_device_not_adopted_enabled(protect_client: ProtectApiClient, camera):
    camera["isAdopted"] = False
    protect_client.ignore_unadopted = False
    protect_client.api_request_obj = AsyncMock(return_value=camera)  # type: ignore[method-assign]

    obj = create_from_unifi_dict(camera)
    assert_equal_dump(obj, await protect_client.get_camera("test_id"))


@pytest.mark.skipif(not TEST_CAMERA_EXISTS, reason="Missing testdata")
@pytest.mark.asyncio()
async def test_get_camera(protect_client: ProtectApiClient, camera):
    obj = create_from_unifi_dict(camera)

    assert_equal_dump(obj, await protect_client.get_camera("test_id"))


@pytest.mark.skipif(not TEST_LIGHT_EXISTS, reason="Missing testdata")
@pytest.mark.asyncio()
async def test_get_light(protect_client: ProtectApiClient, light):
    obj = create_from_unifi_dict(light)

    assert_equal_dump(obj, await protect_client.get_light("test_id"))


@pytest.mark.skipif(not TEST_SENSOR_EXISTS, reason="Missing testdata")
@pytest.mark.asyncio()
async def test_get_sensor(protect_client: ProtectApiClient, sensor):
    obj = create_from_unifi_dict(sensor)

    assert_equal_dump(obj, await protect_client.get_sensor("test_id"))


@pytest.mark.skipif(not TEST_VIEWPORT_EXISTS, reason="Missing testdata")
@pytest.mark.asyncio()
async def test_get_viewer(protect_client: ProtectApiClient, viewport):
    obj = create_from_unifi_dict(viewport)

    assert_equal_dump(obj, await protect_client.get_viewer("test_id"))


@pytest.mark.skipif(not TEST_BRIDGE_EXISTS, reason="Missing testdata")
@pytest.mark.asyncio()
async def test_get_bridge(protect_client: ProtectApiClient, bridge):
    obj = create_from_unifi_dict(bridge)

    assert_equal_dump(obj, await protect_client.get_bridge("test_id"))


@pytest.mark.skipif(not TEST_LIVEVIEW_EXISTS, reason="Missing testdata")
@pytest.mark.asyncio()
async def test_get_liveview(protect_client: ProtectApiClient, liveview):
    obj = create_from_unifi_dict(liveview)

    assert_equal_dump(obj, (await protect_client.get_liveview("test_id")))


@pytest.mark.skipif(not TEST_CAMERA_EXISTS, reason="Missing testdata")
@pytest.mark.asyncio()
async def test_get_devices_mismatch(protect_client: ProtectApiClient, cameras):
    protect_client.api_request_list = AsyncMock(return_value=cameras)  # type: ignore[method-assign]

    with pytest.raises(NvrError):
        await protect_client.get_bridges()


@pytest.mark.skipif(not TEST_CAMERA_EXISTS, reason="Missing testdata")
@pytest.mark.asyncio()
async def test_get_devices_not_adopted(protect_client: ProtectApiClient, cameras):
    cameras[0]["isAdopted"] = False
    protect_client.api_request_list = AsyncMock(return_value=cameras)  # type: ignore[method-assign]

    assert len(await protect_client.get_cameras()) == len(cameras) - 1


@pytest.mark.skipif(not TEST_CAMERA_EXISTS, reason="Missing testdata")
@pytest.mark.asyncio()
async def test_get_devices_not_adopted_enabled(
    protect_client: ProtectApiClient,
    cameras,
):
    cameras[0]["isAdopted"] = False
    protect_client.ignore_unadopted = False
    protect_client.api_request_list = AsyncMock(return_value=cameras)  # type: ignore[method-assign]

    assert len(await protect_client.get_cameras()) == len(cameras)


@pytest.mark.skipif(not TEST_CAMERA_EXISTS, reason="Missing testdata")
@pytest.mark.asyncio()
async def test_get_cameras(protect_client: ProtectApiClient, cameras):
    objs = [create_from_unifi_dict(d) for d in cameras]

    assert_equal_dump(objs, await protect_client.get_cameras())


@pytest.mark.skipif(not TEST_LIGHT_EXISTS, reason="Missing testdata")
@pytest.mark.asyncio()
async def test_get_lights(protect_client: ProtectApiClient, lights):
    objs = [create_from_unifi_dict(d) for d in lights]

    assert_equal_dump(objs, await protect_client.get_lights())


@pytest.mark.skipif(not TEST_SENSOR_EXISTS, reason="Missing testdata")
@pytest.mark.asyncio()
async def test_get_sensors(protect_client: ProtectApiClient, sensors):
    objs = [create_from_unifi_dict(d) for d in sensors]

    assert_equal_dump(objs, await protect_client.get_sensors())


@pytest.mark.skipif(not TEST_VIEWPORT_EXISTS, reason="Missing testdata")
@pytest.mark.asyncio()
async def test_get_viewers(protect_client: ProtectApiClient, viewports):
    objs = [create_from_unifi_dict(d) for d in viewports]

    assert_equal_dump(objs, await protect_client.get_viewers())


@pytest.mark.skipif(not TEST_BRIDGE_EXISTS, reason="Missing testdata")
@pytest.mark.asyncio()
async def test_get_bridges(protect_client: ProtectApiClient, bridges):
    objs = [create_from_unifi_dict(d) for d in bridges]

    assert_equal_dump(objs, await protect_client.get_bridges())


@pytest.mark.skipif(not TEST_LIVEVIEW_EXISTS, reason="Missing testdata")
@pytest.mark.asyncio()
async def test_get_liveviews(protect_client: ProtectApiClient, liveviews):
    objs = [create_from_unifi_dict(d) for d in liveviews]

    assert_equal_dump(objs, await protect_client.get_liveviews())


@pytest.mark.skipif(not TEST_SNAPSHOT_EXISTS, reason="Missing testdata")
@patch("uiprotect.utils.datetime", MockDatetime)
@patch("uiprotect.api.time.time", get_time)
@pytest.mark.asyncio()
async def test_get_camera_snapshot(protect_client: ProtectApiClient, now):
    data = await protect_client.get_camera_snapshot("test_id")
    assert data is not None

    protect_client.api_request_raw.assert_called_with(  # type: ignore[attr-defined]
        "cameras/test_id/snapshot",
        params={
            "ts": to_js_time(now),
            "force": "true",
        },
        raise_exception=False,
    )

    img = Image.open(BytesIO(data))
    assert img.format in {"PNG", "JPEG"}


@pytest.mark.skipif(not TEST_PUBLIC_API_SNAPSHOT_EXISTS, reason="Missing testdata")
@pytest.mark.asyncio()
async def test_get_public_api_camera_snapshot(protect_client: ProtectApiClient, now):
    data = await protect_client.get_public_api_camera_snapshot("test_id")
    assert data is not None

    protect_client.api_request_raw.assert_called_with(  # type: ignore[attr-defined]
        public_api=True,
        raise_exception=False,
        url="/v1/cameras/test_id/snapshot",
        params={
            "highQuality": "false",
        },
    )

    img = Image.open(BytesIO(data))
    assert img.format in {"PNG", "JPEG"}


@pytest.mark.skipif(not TEST_PUBLIC_API_SNAPSHOT_EXISTS, reason="Missing testdata")
@pytest.mark.asyncio()
async def test_get_public_api_camera_snapshot_hq_true(
    protect_client: ProtectApiClient, now
):
    data = await protect_client.get_public_api_camera_snapshot(
        "test_id", high_quality=True
    )
    assert data is not None

    protect_client.api_request_raw.assert_called_with(  # type: ignore[attr-defined]
        public_api=True,
        raise_exception=False,
        url="/v1/cameras/test_id/snapshot",
        params={
            "highQuality": "true",
        },
    )

    img = Image.open(BytesIO(data))
    assert img.format in {"PNG", "JPEG"}


@pytest.mark.skipif(not TEST_SNAPSHOT_EXISTS, reason="Missing testdata")
@patch("uiprotect.utils.datetime", MockDatetime)
@patch("uiprotect.api.time.time", get_time)
@pytest.mark.asyncio()
async def test_get_pacakge_camera_snapshot(protect_client: ProtectApiClient, now):
    data = await protect_client.get_package_camera_snapshot("test_id")
    assert data is not None

    protect_client.api_request_raw.assert_called_with(  # type: ignore[attr-defined]
        "cameras/test_id/package-snapshot",
        params={
            "ts": to_js_time(now),
            "force": "true",
        },
        raise_exception=False,
    )

    img = Image.open(BytesIO(data))
    assert img.format in {"PNG", "JPEG"}


@pytest.mark.skipif(not TEST_SNAPSHOT_EXISTS, reason="Missing testdata")
@patch("uiprotect.utils.datetime", MockDatetime)
@patch("uiprotect.api.time.time", get_time)
@pytest.mark.asyncio()
async def test_get_camera_snapshot_args(protect_client: ProtectApiClient, now):
    data = await protect_client.get_camera_snapshot("test_id", 1920, 1080)
    assert data is not None

    protect_client.api_request_raw.assert_called_with(  # type: ignore[attr-defined]
        "cameras/test_id/snapshot",
        params={
            "ts": to_js_time(now),
            "force": "true",
            "w": 1920,
            "h": 1080,
        },
        raise_exception=False,
    )

    img = Image.open(BytesIO(data))
    assert img.format in {"PNG", "JPEG"}


@pytest.mark.skipif(not TEST_SNAPSHOT_EXISTS, reason="Missing testdata")
@patch("uiprotect.utils.datetime", MockDatetime)
@patch("uiprotect.api.time.time", get_time)
@pytest.mark.asyncio()
async def test_get_package_camera_snapshot_args(protect_client: ProtectApiClient, now):
    data = await protect_client.get_package_camera_snapshot("test_id", 1920, 1080)
    assert data is not None

    protect_client.api_request_raw.assert_called_with(  # type: ignore[attr-defined]
        "cameras/test_id/package-snapshot",
        params={
            "ts": to_js_time(now),
            "force": "true",
            "w": 1920,
            "h": 1080,
        },
        raise_exception=False,
    )

    img = Image.open(BytesIO(data))
    assert img.format in {"PNG", "JPEG"}


@pytest.mark.skipif(not TEST_VIDEO_EXISTS, reason="Missing testdata")
@patch("uiprotect.api.datetime", MockDatetime)
@patch("uiprotect.api.time.time", get_time)
@pytest.mark.asyncio()
async def test_get_camera_video(protect_client: ProtectApiClient, now, tmp_binary_file):
    camera = next(iter(protect_client.bootstrap.cameras.values()))
    start = now - timedelta(seconds=CONSTANTS["camera_video_length"])

    data = await protect_client.get_camera_video(camera.id, start, now)
    assert data is not None

    protect_client.api_request_raw.assert_called_with(  # type: ignore[attr-defined]
        "video/export",
        params={
            "camera": camera.id,
            "channel": 0,
            "start": to_js_time(start),
            "end": to_js_time(now),
        },
        raise_exception=False,
    )

    tmp_binary_file.write(data)
    tmp_binary_file.close()

    validate_video_file(tmp_binary_file.name, CONSTANTS["camera_video_length"])


@pytest.mark.asyncio()
async def test_get_camera_video_http_error(
    protect_client: ProtectApiClient, now: datetime
) -> None:
    """Test get_camera_video with HTTP error response."""
    camera = next(iter(protect_client.bootstrap.cameras.values()))
    start = now - timedelta(seconds=CONSTANTS["camera_video_length"])

    # Test the simple path (no output_file) which uses api_request_raw
    protect_client.api_request_raw = AsyncMock(
        side_effect=NotAuthorized("Access denied")
    )

    with pytest.raises(NotAuthorized):
        await protect_client.get_camera_video(camera.id, start, now)


@pytest.mark.asyncio()
async def test_get_camera_video_logging(
    protect_client: ProtectApiClient, now: datetime, caplog: pytest.LogCaptureFixture
) -> None:
    """Test get_camera_video debug logging."""
    caplog.set_level(logging.DEBUG, logger="uiprotect.api")

    camera = next(iter(protect_client.bootstrap.cameras.values()))
    start = now - timedelta(seconds=CONSTANTS["camera_video_length"])

    # Create a simple async context manager class for the file mock
    class MockAsyncFile:
        async def __aenter__(self):
            return self

        async def __aexit__(self, exc_type, exc_val, exc_tb):
            pass

        async def write(self, data):
            pass

    # Mock the response
    mock_response = AsyncMock()
    mock_response.status = 200
    mock_response.close = AsyncMock()

    # Create a mock content with iter_chunked method
    class MockContent:
        def iter_chunked(self, chunk_size):
            return MockAsyncIterator()

    class MockAsyncIterator:
        def __init__(self):
            self.items = [b"test_chunk"]
            self.index = 0

        def __aiter__(self):
            return self

        async def __anext__(self):
            if self.index >= len(self.items):
                raise StopAsyncIteration
            item = self.items[self.index]
            self.index += 1
            return item

    mock_response.content = MockContent()

    # Mock aiofiles.open to return our mock file
    with patch("aiofiles.open", return_value=MockAsyncFile()):
        protect_client.request = AsyncMock(return_value=mock_response)

        await protect_client.get_camera_video(
            camera.id,
            start,
            now,
            output_file="/tmp/test.mp4",  # noqa: S108
        )

    # Check that debug log was written
    assert any(
        "Requesting camera video:" in record.message for record in caplog.records
    )


@pytest.mark.skipif(not TEST_THUMBNAIL_EXISTS, reason="Missing testdata")
@pytest.mark.asyncio()
async def test_get_event_thumbnail(protect_client: ProtectApiClient):
    data = await protect_client.get_event_thumbnail("e-test_id")
    assert data is not None

    protect_client.api_request_raw.assert_called_with(  # type: ignore[attr-defined]
        "events/test_id/thumbnail",
        params={},
        raise_exception=False,
    )

    img = Image.open(BytesIO(data))
    assert img.format in {"PNG", "JPEG"}


@pytest.mark.skipif(not TEST_THUMBNAIL_EXISTS, reason="Missing testdata")
@pytest.mark.asyncio()
async def test_get_event_thumbnail_args(protect_client: ProtectApiClient):
    data = await protect_client.get_event_thumbnail("test_id", 1920, 1080)
    assert data is not None

    protect_client.api_request_raw.assert_called_with(  # type: ignore[attr-defined]
        "events/test_id/thumbnail",
        params={
            "w": 1920,
            "h": 1080,
        },
        raise_exception=False,
    )

    img = Image.open(BytesIO(data))
    assert img.format in {"PNG", "JPEG"}


@pytest.mark.skipif(not TEST_HEATMAP_EXISTS, reason="Missing testdata")
@pytest.mark.asyncio()
async def test_get_event_heatmap(protect_client: ProtectApiClient):
    data = await protect_client.get_event_heatmap("e-test_id")
    assert data is not None

    protect_client.api_request_raw.assert_called_with(  # type: ignore[attr-defined]
        "events/test_id/heatmap",
        raise_exception=False,
    )

    img = Image.open(BytesIO(data))
    assert img.format in {"PNG", "JPEG"}


@pytest.mark.skipif(not TEST_SMART_TRACK_EXISTS, reason="Missing testdata")
@pytest.mark.asyncio()
async def test_get_event_smart_detect_track(protect_client: ProtectApiClient):
    data = await protect_client.get_event_smart_detect_track("test_id")
    assert data.camera

    protect_client.api_request.assert_called_with(  # type: ignore[attr-defined]
        url="events/test_id/smartDetectTrack",
        method="get",
        require_auth=True,
        raise_exception=True,
        public_api=False,
    )


@pytest.mark.skipif(not TEST_CAMERA_EXISTS, reason="Missing testdata")
@pytest.mark.asyncio()
async def test_get_aiport(protect_client: ProtectApiClient, aiport):
    obj = create_from_unifi_dict(aiport)

    assert_equal_dump(obj, await protect_client.get_aiport("test_id"))


@pytest.mark.skipif(not TEST_CAMERA_EXISTS, reason="Missing testdata")
@pytest.mark.asyncio()
async def test_get_aiport_not_adopted(protect_client: ProtectApiClient, aiport):
    aiport["isAdopted"] = False
    protect_client.api_request_obj = AsyncMock(return_value=aiport)

    with pytest.raises(NvrError):
        await protect_client.get_aiport("test_id")


@pytest.mark.skipif(not TEST_CAMERA_EXISTS, reason="Missing testdata")
@pytest.mark.asyncio()
async def test_get_aiport_not_adopted_enabled(protect_client: ProtectApiClient, aiport):
    aiport["isAdopted"] = False
    protect_client.ignore_unadopted = False
    protect_client.api_request_obj = AsyncMock(return_value=aiport)

    obj = create_from_unifi_dict(aiport)
    assert_equal_dump(obj, await protect_client.get_aiport("test_id"))


@pytest.mark.skipif(not TEST_CAMERA_EXISTS, reason="Missing testdata")
@pytest.mark.asyncio()
async def test_get_chime(protect_client: ProtectApiClient, chime):
    obj = create_from_unifi_dict(chime)

    assert_equal_dump(obj, await protect_client.get_chime("test_id"))


@pytest.mark.skipif(not TEST_CAMERA_EXISTS, reason="Missing testdata")
@pytest.mark.asyncio()
async def test_get_chime_not_adopted(protect_client: ProtectApiClient, chime):
    chime["isAdopted"] = False
    protect_client.api_request_obj = AsyncMock(return_value=chime)

    with pytest.raises(NvrError):
        await protect_client.get_chime("test_id")


@pytest.mark.skipif(not TEST_CAMERA_EXISTS, reason="Missing testdata")
@pytest.mark.asyncio()
async def test_get_chime_not_adopted_enabled(protect_client: ProtectApiClient, chime):
    chime["isAdopted"] = False
    protect_client.ignore_unadopted = False
    protect_client.api_request_obj = AsyncMock(return_value=chime)

    obj = create_from_unifi_dict(chime)
    assert_equal_dump(obj, await protect_client.get_chime("test_id"))


@pytest.mark.skipif(not TEST_CAMERA_EXISTS, reason="Missing testdata")
@pytest.mark.asyncio()
async def test_get_aiports(protect_client: ProtectApiClient, aiports):
    objs = [create_from_unifi_dict(d) for d in aiports]

    assert_equal_dump(objs, await protect_client.get_aiports())


@pytest.mark.asyncio()
async def test_play_speaker(protect_client: ProtectApiClient):
    """Test play_speaker with default parameters."""
    device_id = "cf1a330397c08f919d02bd7c"
    protect_client.api_request = AsyncMock()

    await protect_client.play_speaker(device_id)

    protect_client.api_request.assert_called_with(
        f"chimes/{device_id}/play-speaker",
        method="post",
        json=None,
    )


@pytest.mark.asyncio()
async def test_play_speaker_with_volume(protect_client: ProtectApiClient):
    """Test play_speaker with volume parameter."""
    device_id = "cf1a330397c08f919d02bd7c"
    volume = 5
    chime = protect_client.bootstrap.chimes[device_id]
    protect_client.api_request = AsyncMock()

    await protect_client.play_speaker(device_id, volume=volume)

    protect_client.api_request.assert_called_with(
        f"chimes/{device_id}/play-speaker",
        method="post",
        json={
            "volume": volume,
            "repeatTimes": chime.repeat_times,
            "trackNo": chime.track_no,
        },
    )


@pytest.mark.asyncio()
async def test_play_speaker_with_ringtone_id(protect_client: ProtectApiClient):
    """Test play_speaker with ringtone_id parameter."""
    device_id = "cf1a330397c08f919d02bd7c"
    ringtone_id = "ringtone_1"
    chime = protect_client.bootstrap.chimes[device_id]
    protect_client.api_request = AsyncMock()

    await protect_client.play_speaker(device_id, ringtone_id=ringtone_id)

    protect_client.api_request.assert_called_with(
        f"chimes/{device_id}/play-speaker",
        method="post",
        json={
            "volume": chime.volume,
            "repeatTimes": chime.repeat_times,
            "ringtoneId": ringtone_id,
        },
    )


@pytest.mark.asyncio()
async def test_play_speaker_invalid_chime_id(protect_client: ProtectApiClient):
    """Test play_speaker with invalid chime ID."""
    device_id = "invalid_id"
    protect_client.api_request = AsyncMock()

    with pytest.raises(BadRequest):
        await protect_client.play_speaker(device_id, volume=5)


@pytest.mark.asyncio()
async def test_play_speaker_with_all_parameters(protect_client: ProtectApiClient):
    """Test play_speaker with all parameters."""
    device_id = "cf1a330397c08f919d02bd7c"
    volume = 5
    repeat_times = 3
    ringtone_id = "ringtone_1"
    track_no = 2
    protect_client.api_request = AsyncMock()

    await protect_client.play_speaker(
        device_id,
        volume=volume,
        repeat_times=repeat_times,
        ringtone_id=ringtone_id,
        track_no=track_no,
    )

    protect_client.api_request.assert_called_with(
        f"chimes/{device_id}/play-speaker",
        method="post",
        json={
            "volume": volume,
            "repeatTimes": repeat_times,
            "ringtoneId": ringtone_id,
        },
    )


@pytest.mark.asyncio()
async def test_set_light_is_led_force_on(protect_client: ProtectApiClient):
    """Test set_light_is_led_force_on with valid parameters."""
    device_id = "test_light_id"
    is_led_force_on = True
    protect_client.api_request = AsyncMock()

    await protect_client.set_light_is_led_force_on(device_id, is_led_force_on)

    protect_client.api_request.assert_called_with(
        f"lights/{device_id}",
        method="patch",
        json={"lightOnSettings": {"isLedForceOn": is_led_force_on}},
    )


@pytest.mark.asyncio()
async def test_set_light_is_led_force_on_false(protect_client: ProtectApiClient):
    """Test set_light_is_led_force_on with is_led_force_on set to False."""
    device_id = "test_light_id"
    is_led_force_on = False
    protect_client.api_request = AsyncMock()

    await protect_client.set_light_is_led_force_on(device_id, is_led_force_on)

    protect_client.api_request.assert_called_with(
        f"lights/{device_id}",
        method="patch",
        json={"lightOnSettings": {"isLedForceOn": is_led_force_on}},
    )


@pytest.mark.asyncio()
async def test_set_light_is_led_force_on_invalid_device_id(
    protect_client: ProtectApiClient,
):
    """Test set_light_is_led_force_on with invalid device ID."""
    device_id = "invalid_id"
    is_led_force_on = True
    protect_client.api_request = AsyncMock(side_effect=BadRequest)

    with pytest.raises(BadRequest):
        await protect_client.set_light_is_led_force_on(device_id, is_led_force_on)


@pytest.mark.asyncio()
async def test_create_api_key_success(protect_client: ProtectApiClient):
    protect_client.api_request = AsyncMock(
        return_value={"data": {"full_api_key": "test_api_key"}}
    )
    result = await protect_client.create_api_key("test")
    assert result == "test_api_key"
    protect_client.api_request.assert_called_with(
        api_path="/proxy/users/api/v2",
        url="/user/self/keys",
        method="post",
        json={"name": "test"},
    )


@pytest.mark.asyncio()
async def test_create_api_key_empty_name(protect_client: ProtectApiClient):
    protect_client._last_token_cookie_decode = {"userId": "test_user_id"}
    with pytest.raises(BadRequest, match="API key name cannot be empty"):
        await protect_client.create_api_key("")


@pytest.mark.asyncio()
async def test_create_api_key_failure(protect_client: ProtectApiClient):
    protect_client.api_request = AsyncMock(return_value={})
    protect_client._last_token_cookie_decode = {"userId": "test_user_id"}
    with pytest.raises(BadRequest, match="Failed to create API key"):
        await protect_client.create_api_key("test")


@pytest.mark.asyncio()
async def test_api_request_raw_with_custom_api_path() -> None:
    """Test api_request_raw uses custom api_path when provided"""
    client = ProtectApiClient(
        "127.0.0.1",
        0,
        "test",
        "test",
        verify_ssl=False,
    )

    # Mock the request method to verify the path
    mock_response = AsyncMock()
    mock_response.status = 200
    mock_response.read = AsyncMock(return_value=b"test_response")
    mock_response.close = AsyncMock()

    client.request = AsyncMock(return_value=mock_response)

    result = await client.api_request_raw("/test/endpoint", api_path="/custom/api/path")

    assert result == b"test_response"
    client.request.assert_called_with(
        "get",
        "/custom/api/path/test/endpoint",
        require_auth=True,
        auto_close=False,
        public_api=False,
    )


@pytest.mark.asyncio()
async def test_api_request_raw_with_default_api_path() -> None:
    """Test api_request_raw uses default api_path when not provided"""
    client = ProtectApiClient(
        "127.0.0.1",
        0,
        "test",
        "test",
        verify_ssl=False,
    )

    # Mock the request method to verify the path
    mock_response = AsyncMock()
    mock_response.status = 200
    mock_response.read = AsyncMock(return_value=b"test_response")
    mock_response.close = AsyncMock()

    client.request = AsyncMock(return_value=mock_response)

    result = await client.api_request_raw("/test/endpoint")

    assert result == b"test_response"
    client.request.assert_called_with(
        "get",
        f"{client.private_api_path}/test/endpoint",
        require_auth=True,
        auto_close=False,
        public_api=False,
    )


@pytest.mark.asyncio
async def test_read_auth_config_file_not_found():
    client = ProtectApiClient(
        "127.0.0.1",
        0,
        "test",
        "test",
        verify_ssl=False,
    )
    with patch("aiofiles.open", side_effect=FileNotFoundError):
        result = await client._read_auth_config()
        assert result is None


class AsyncMockOpen:
    def __init__(self, read_data: bytes):
        self._read_data = read_data

    async def __aenter__(self):
        return self

    async def __aexit__(self, exc_type, exc, tb):
        pass

    async def read(self):
        return self._read_data


@pytest.mark.asyncio
async def test_read_auth_config_empty_file():
    client = ProtectApiClient(
        "127.0.0.1",
        0,
        "test",
        "test",
        verify_ssl=False,
    )
    with patch("aiofiles.open", return_value=AsyncMockOpen(b"")):
        result = await client._read_auth_config()
        assert result is None


@pytest.mark.asyncio
async def test_read_auth_config_invalid_json():
    client = ProtectApiClient(
        "127.0.0.1",
        0,
        "test",
        "test",
        verify_ssl=False,
    )
    with patch("aiofiles.open", return_value=AsyncMockOpen(b"{invalid json")):
        result = await client._read_auth_config()
        assert result is None


@pytest.mark.asyncio
async def test_read_auth_config_no_session():
    client = ProtectApiClient(
        "127.0.0.1",
        0,
        "test",
        "test",
        verify_ssl=False,
    )
    with patch("aiofiles.open", return_value=AsyncMockOpen(b"{}")):
        result = await client._read_auth_config()
        assert result is None


def test_api_key_init():
    client = ProtectApiClient(
        "127.0.0.1",
        0,
        "user",
        "pass",
        api_key="my_key",
        verify_ssl=False,
    )
    assert hasattr(client, "_api_key")
    assert client._api_key == "my_key"


@pytest.mark.asyncio()
@patch("uiprotect.api.ProtectApiClient.request")
async def test_authenticate_sets_csrf_token(mock_request: AsyncMock) -> None:
    """Test that authenticate() extracts and sets the x-csrf-token header."""
    mock_response = AsyncMock()
    mock_response.status = 200
    mock_response.headers = {
        "set-cookie": "TOKEN=test_token_value; path=/",
        "x-csrf-token": "test-csrf-token-12345",
    }
    mock_response.cookies = {}
    mock_request.return_value = mock_response

    client = ProtectApiClient(
        "127.0.0.1",
        0,
        "test_user",
        "test_pass",
        verify_ssl=False,
        store_sessions=False,
    )

    await client.authenticate()

    assert client.headers is not None
    assert client.headers.get("x-csrf-token") == "test-csrf-token-12345"
    assert client._is_authenticated is True

    mock_request.assert_called_once_with(
        "post",
        url="/api/auth/login",
        json={
            "username": "test_user",
            "password": "test_pass",
            "rememberMe": False,
        },
    )


@pytest.mark.asyncio()
@patch("uiprotect.api.ProtectApiClient.request")
async def test_authenticate_without_csrf_token(mock_request: AsyncMock) -> None:
    """Test that authenticate() works even if no x-csrf-token is returned."""
    mock_response = AsyncMock()
    mock_response.status = 200
    mock_response.headers = {
        "set-cookie": "TOKEN=test_token_value; path=/",
    }
    mock_response.cookies = {}
    mock_request.return_value = mock_response

    client = ProtectApiClient(
        "127.0.0.1",
        0,
        "test_user",
        "test_pass",
        verify_ssl=False,
        store_sessions=False,
    )

    await client.authenticate()

    assert client.headers is None or client.headers.get("x-csrf-token") is None
    assert client._is_authenticated is True


@pytest.mark.asyncio()
async def test_load_session_rejects_missing_csrf_token(tmp_path: Path) -> None:
    """Test that _read_auth_config rejects sessions without CSRF token."""
    client = ProtectApiClient(
        "127.0.0.1",
        0,
        "test_user",
        "test_pass",
        verify_ssl=False,
        store_sessions=True,
        config_dir=tmp_path,
    )

    # Create a config file with a session but no CSRF token (simulating old session)
    session_hash = get_user_hash(str(client._url), "test_user")
    config = {
        "sessions": {
            session_hash: {
                "metadata": {"path": "/", "expires": "Sun, 21 Dec 2025 13:44:52 GMT"},
                "cookiename": "TOKEN",
                "value": "old_token_without_csrf",
                "csrf": None,  # Old session without CSRF token
            }
        }
    }

    config_file = tmp_path / "unifi_protect.json"
    config_file.write_bytes(orjson.dumps(config))

    # Try to load the session
    cookie = await client._read_auth_config()

    # Should return None because CSRF token is missing
    assert cookie is None
    assert client._is_authenticated is False


@pytest.mark.asyncio()
async def test_load_session_accepts_valid_csrf_token(tmp_path: Path) -> None:
    """Test that _read_auth_config accepts sessions with valid CSRF token."""
    client = ProtectApiClient(
        "127.0.0.1",
        0,
        "test_user",
        "test_pass",
        verify_ssl=False,
        store_sessions=True,
        config_dir=tmp_path,
    )

    # Create a config file with a session including CSRF token
    session_hash = get_user_hash(str(client._url), "test_user")
    config = {
        "sessions": {
            session_hash: {
                "metadata": {"path": "/", "expires": "Sun, 21 Dec 2025 13:44:52 GMT"},
                "cookiename": "TOKEN",
                "value": "valid_token_with_csrf",
                "csrf": "valid-csrf-token-12345",
            }
        }
    }

    config_file = tmp_path / "unifi_protect.json"
    config_file.write_bytes(orjson.dumps(config))

    # Try to load the session
    cookie = await client._read_auth_config()

    # Should successfully load the session
    assert cookie is not None
    assert client._is_authenticated is True
    assert client.headers is not None
    assert client.headers.get("x-csrf-token") == "valid-csrf-token-12345"


@pytest.mark.asyncio()
async def test_load_session_with_invalid_token(tmp_path: Path) -> None:
    """Test that loading a session with an invalid token (not enough segments) handles gracefully."""
    client = ProtectApiClient(
        "127.0.0.1",
        0,
        "test_user",
        "test_pass",
        verify_ssl=False,
        store_sessions=True,
        config_dir=tmp_path,
    )

    # Create a config file with a session containing an invalid token
    # (not a valid JWT format - should have 3 segments separated by dots)
    session_hash = get_user_hash(str(client._url), "test_user")
    config = {
        "sessions": {
            session_hash: {
                "metadata": {"path": "/", "expires": "Sun, 21 Dec 2025 13:44:52 GMT"},
                "cookiename": "TOKEN",
                "value": "invalid_token_not_jwt",  # Invalid: only 1 segment, not 3
                "csrf": "valid-csrf-token-12345",
            }
        }
    }

    config_file = tmp_path / "unifi_protect.json"
    config_file.write_bytes(orjson.dumps(config))

    # Load the session
    cookie = await client._read_auth_config()

    # Should successfully load the cookie even if token is invalid
    assert cookie is not None
    assert client._is_authenticated is True
    assert client._last_token_cookie is not None

    # The decode should fail gracefully and return None
    # This simulates the "Authentication token decode error: Not enough segments" from the issue
    decoded = decode_token_cookie(client._last_token_cookie)
    assert decoded is None

    # Verify is_authenticated returns False for invalid token
    assert client.is_authenticated() is False


@pytest.mark.asyncio()
async def test_load_session_with_token_two_segments(tmp_path: Path) -> None:
    """Test that loading a session with a token having only 2 segments handles gracefully."""
    client = ProtectApiClient(
        "127.0.0.1",
        0,
        "test_user",
        "test_pass",
        verify_ssl=False,
        store_sessions=True,
        config_dir=tmp_path,
    )

    # Create a config file with a token that has 2 segments instead of 3
    session_hash = get_user_hash(str(client._url), "test_user")
    config = {
        "sessions": {
            session_hash: {
                "metadata": {"path": "/", "expires": "Sun, 21 Dec 2025 13:44:52 GMT"},
                "cookiename": "TOKEN",
                "value": "segment1.segment2",  # Invalid: only 2 segments instead of 3
                "csrf": "valid-csrf-token-12345",
            }
        }
    }

    config_file = tmp_path / "unifi_protect.json"
    config_file.write_bytes(orjson.dumps(config))

    # Load the session
    cookie = await client._read_auth_config()

    # Should successfully load the cookie even if token is invalid
    assert cookie is not None
    assert client._is_authenticated is True
    assert client._last_token_cookie is not None

    # The decode should fail gracefully and return None
    decoded = decode_token_cookie(client._last_token_cookie)
    assert decoded is None

    # Verify is_authenticated returns False for invalid token
    assert client.is_authenticated() is False


@pytest.mark.asyncio()
@patch("uiprotect.api.ProtectApiClient.request")
async def test_invalid_token_triggers_reauthentication(
    mock_request: AsyncMock, tmp_path: Path
) -> None:
    """Test that an invalid token in session triggers re-authentication and updates the session file."""
    # Create a config file with an invalid token (like from the GitHub issue)
    session_hash = get_user_hash("https://127.0.0.1:0", "test_user")
    invalid_config = {
        "sessions": {
            session_hash: {
                "metadata": {"path": "/", "expires": "Sun, 21 Dec 2025 13:44:52 GMT"},
                "cookiename": "TOKEN",
                "value": "invalid_token",  # Not a valid JWT
                "csrf": "old-csrf-token",
            }
        }
    }

    config_file = tmp_path / "unifi_protect.json"
    config_file.write_bytes(orjson.dumps(invalid_config))

    # Setup mock for authentication
    mock_auth_response = AsyncMock()
    mock_auth_response.status = 200
    mock_auth_response.headers = {
        "set-cookie": "TOKEN=eyJhbGciOiJIUzI1NiIsInR5cCI6IkpXVCJ9.eyJzdWIiOiJ0ZXN0IiwiZXhwIjoxNzMzMDAwMDAwfQ.test; path=/",
        "x-csrf-token": "new-csrf-token-12345",
    }
    mock_auth_response.cookies = {}
    mock_request.return_value = mock_auth_response

    client = ProtectApiClient(
        "127.0.0.1",
        0,
        "test_user",
        "test_pass",
        verify_ssl=False,
        store_sessions=True,
        config_dir=tmp_path,
    )

    # Ensure authentication is triggered (which loads the session first)
    await client.ensure_authenticated()

    # Should have called authenticate() due to invalid token
    assert mock_request.called
    assert client._is_authenticated is True

    # Verify the session file was updated with the new valid token
    updated_config = orjson.loads(config_file.read_bytes())
    session_data = updated_config["sessions"][session_hash]
    assert session_data["csrf"] == "new-csrf-token-12345"
    # The new token should be a valid JWT format (3 segments)
    assert session_data["value"].count(".") == 2


@pytest.mark.asyncio()
async def test_clear_session_removes_specific_session(tmp_path: Path) -> None:
    """Test that clear_session removes only the specific user/host session."""
    client = ProtectApiClient(
        "127.0.0.1",
        0,
        "test_user",
        "test_pass",
        verify_ssl=False,
        store_sessions=True,
        config_dir=tmp_path,
    )

    session_hash = get_user_hash(str(client._url), "test_user")
    config = {
        "sessions": {
            session_hash: {
                "metadata": {"path": "/", "expires": "Sun, 21 Dec 2025 13:44:52 GMT"},
                "cookiename": "TOKEN",
                "value": "some_token_value",
                "csrf": "some-csrf-token",
            },
            "other_session_hash": {
                "metadata": {"path": "/"},
                "cookiename": "TOKEN",
                "value": "other_token",
                "csrf": "other-csrf",
            },
        }
    }

    config_file = tmp_path / "unifi_protect.json"
    config_file.write_bytes(orjson.dumps(config))

    await client.clear_session()

    # File should still exist with the other session intact
    updated_config = orjson.loads(config_file.read_bytes())
    assert session_hash not in updated_config["sessions"]
    assert "other_session_hash" in updated_config["sessions"]
    assert client._is_authenticated is False


@pytest.mark.asyncio()
@patch("uiprotect.api._LOGGER")
async def test_clear_all_sessions_removes_file(
    mock_logger: Mock, tmp_path: Path
) -> None:
    """Test that clear_all_sessions removes the config file and logs debug message."""
    client = ProtectApiClient(
        "127.0.0.1",
        0,
        "test_user",
        "test_pass",
        verify_ssl=False,
        store_sessions=True,
        config_dir=tmp_path,
    )

    config = {
        "sessions": {
            "hash1": {
                "metadata": {"path": "/"},
                "cookiename": "TOKEN",
                "value": "token1",
                "csrf": "csrf1",
            },
            "hash2": {
                "metadata": {"path": "/"},
                "cookiename": "TOKEN",
                "value": "token2",
                "csrf": "csrf2",
            },
        }
    }

    config_file = tmp_path / "unifi_protect.json"
    config_file.write_bytes(orjson.dumps(config))

    await client.clear_all_sessions()

    assert not config_file.exists()
    assert client._is_authenticated is False
    assert client._last_token_cookie is None
    assert client._last_token_cookie_decode is None
    mock_logger.debug.assert_called_once_with("Cleared all sessions from config file")


@pytest.mark.asyncio()
@pytest.mark.parametrize("clear_method", ["clear_session", "clear_all_sessions"])
async def test_clear_methods_do_nothing_when_sessions_disabled(
    tmp_path: Path, clear_method: str
) -> None:
    """Test that clear methods do nothing when store_sessions=False."""
    client = ProtectApiClient(
        "127.0.0.1",
        0,
        "test_user",
        "test_pass",
        verify_ssl=False,
        store_sessions=False,
        config_dir=tmp_path,
    )

    config_file = tmp_path / "unifi_protect.json"
    config_file.write_bytes(orjson.dumps({"sessions": {}}))

    await getattr(client, clear_method)()

    # File should still exist since sessions are disabled
    assert config_file.exists()
    config = orjson.loads(config_file.read_bytes())
    assert config == {"sessions": {}}


@pytest.mark.asyncio()
async def test_clear_session_with_invalid_config_file(tmp_path: Path) -> None:
    """Test that clear_session handles invalid config file gracefully."""
    client = ProtectApiClient(
        "127.0.0.1",
        0,
        "test_user",
        "test_pass",
        verify_ssl=False,
        store_sessions=True,
        config_dir=tmp_path,
    )

    # Create a config file with invalid JSON
    config_file = tmp_path / "unifi_protect.json"
    config_file.write_text("invalid json content {{{")

    # Call clear_session - should handle the exception gracefully
    await client.clear_session()

    # File should still exist
    assert config_file.exists()


@pytest.mark.asyncio()
@pytest.mark.parametrize("clear_method", ["clear_session", "clear_all_sessions"])
async def test_clear_methods_handle_missing_file(
    tmp_path: Path, clear_method: str
) -> None:
    """Test that clear methods handle missing config file gracefully."""
    client = ProtectApiClient(
        "127.0.0.1",
        0,
        "test_user",
        "test_pass",
        verify_ssl=False,
        store_sessions=True,
        config_dir=tmp_path,
    )
    # Set auth state to simulate authenticated client
    client._is_authenticated = True
    client._last_token_cookie = "some_token"  # noqa: S105

    # Don't create the config file
    await getattr(client, clear_method)()

    # No file should exist and no error should be raised
    config_file = tmp_path / "unifi_protect.json"
    assert not config_file.exists()
    # Client state should NOT be reset since no file was found
    assert client._is_authenticated is True
    assert client._last_token_cookie == "some_token"  # noqa: S105


@pytest.mark.asyncio()
async def test_clear_session_when_session_not_in_config(tmp_path: Path) -> None:
    """Test that clear_session handles missing session hash gracefully."""
    client = ProtectApiClient(
        "127.0.0.1",
        0,
        "test_user",
        "test_pass",
        verify_ssl=False,
        store_sessions=True,
        config_dir=tmp_path,
    )
    # Set auth state to simulate authenticated client
    client._is_authenticated = True
    client._last_token_cookie = "some_token"  # noqa: S105

    config = {
        "sessions": {
            "different_hash": {
                "metadata": {"path": "/"},
                "cookiename": "TOKEN",
                "value": "token1",
                "csrf": "csrf1",
            }
        }
    }

    config_file = tmp_path / "unifi_protect.json"
    config_file.write_bytes(orjson.dumps(config))

    await client.clear_session()

    # File should still have the original session
    updated_config = orjson.loads(config_file.read_bytes())
    assert "different_hash" in updated_config["sessions"]
    # Client state should NOT be reset since no session was actually removed
    assert client._is_authenticated is True
    assert client._last_token_cookie == "some_token"  # noqa: S105


@pytest.mark.asyncio()
@patch("uiprotect.api.aos.remove")
async def test_clear_all_sessions_handles_file_disappearing(
    mock_remove: AsyncMock, tmp_path: Path
) -> None:
    """Test that clear_all_sessions handles FileNotFoundError if file disappears during removal."""
    client = ProtectApiClient(
        "127.0.0.1",
        0,
        "test_user",
        "test_pass",
        verify_ssl=False,
        store_sessions=True,
    )
    client.config_dir = tmp_path
    # Set auth state to simulate authenticated client
    client._is_authenticated = True
    client._last_token_cookie = "some_token"  # noqa: S105

    # Create config file so path.exists() check passes
    config_file = tmp_path / "unifi_protect.json"
    config_file.write_bytes(orjson.dumps({"sessions": {}}))

    # Mock aos.remove to raise FileNotFoundError (race condition simulation)
    mock_remove.side_effect = FileNotFoundError(
        "File disappeared between exists() and remove()"
    )

    # Should not raise exception even though remove() fails
    await client.clear_all_sessions()

    # Should have attempted to remove the file
    mock_remove.assert_called_once()
    # Client state should NOT be reset since file removal failed
    assert client._is_authenticated is True
    assert client._last_token_cookie == "some_token"  # noqa: S105


@pytest.mark.asyncio()
@patch("uiprotect.api.ProtectApiClient.request")
async def test_authenticate_with_session_storage(
    mock_request: AsyncMock, tmp_path: Path
) -> None:
    """Test that authenticate() stores session with CSRF token when store_sessions=True."""
    mock_response = AsyncMock()
    mock_response.status = 200
    mock_response.headers = {
        "set-cookie": "TOKEN=stored_token_value; path=/; Secure; HttpOnly",
        "x-csrf-token": "stored-csrf-token-67890",
    }
    mock_response.cookies = {}
    mock_request.return_value = mock_response

    client = ProtectApiClient(
        "127.0.0.1",
        0,
        "test_user",
        "test_pass",
        verify_ssl=False,
        store_sessions=True,
    )
    client.config_dir = tmp_path

    await client.authenticate()

    # Verify authentication succeeded
    assert client._is_authenticated is True
    assert client.headers is not None
    assert client.headers.get("x-csrf-token") == "stored-csrf-token-67890"

    # Verify session was saved to file
    config_file = tmp_path / "unifi_protect.json"
    assert config_file.exists()

    config = orjson.loads(config_file.read_bytes())
    assert "sessions" in config
    sessions = config["sessions"]
    assert len(sessions) == 1

    # Get the session (there's only one)
    session = next(iter(sessions.values()))
    assert session["csrf"] == "stored-csrf-token-67890"
    assert "TOKEN" in session["cookiename"]


@pytest.mark.asyncio()
async def test_csrf_token_rotation() -> None:
    """Test that _update_last_token_cookie updates CSRF token when server sends new one."""
    client = ProtectApiClient(
        "127.0.0.1",
        0,
        "test_user",
        "test_pass",
        verify_ssl=False,
        store_sessions=False,
    )

    # Set initial CSRF token
    client.set_header("x-csrf-token", "initial-csrf-token")

    # Simulate API response with new CSRF token
    mock_response = AsyncMock()
    mock_response.headers = {
        "x-csrf-token": "rotated-csrf-token",
    }
    mock_response.cookies = {}

    # Call the method that updates CSRF token
    await client._update_last_token_cookie(mock_response)

    # Verify CSRF token was updated
    assert client.headers is not None
    assert client.headers.get("x-csrf-token") == "rotated-csrf-token"


@pytest.mark.asyncio()
async def test_get_meta_info_calls_public_api():
    client = ProtectApiClient(
        "127.0.0.1",
        0,
        "user",
        "pass",
        api_key="my_key",
        verify_ssl=False,
    )
    client.api_request = AsyncMock(return_value={"applicationVersion": "1.0.0"})
    result = await client.get_meta_info()
    assert result.applicationVersion == "1.0.0"
    client.api_request.assert_called_with(url="/v1/meta/info", public_api=True)


@pytest.mark.asyncio()
async def test_api_request_raw_public_api_sets_path_and_header():
    client = ProtectApiClient(
        "127.0.0.1",
        0,
        "user",
        "pass",
        api_key="my_key",
        verify_ssl=False,
    )
    mock_response = AsyncMock()
    mock_response.status = 200
    mock_response.read = AsyncMock(return_value=b"public_response")
    mock_response.close = AsyncMock()
    client.request = AsyncMock(return_value=mock_response)

    result = await client.api_request_raw(
        "/v1/meta/info",
        public_api=True,
    )
    assert result == b"public_response"
    client.request.assert_called_with(
        "get",
        f"{client.public_api_path}/v1/meta/info",
        require_auth=True,
        auto_close=False,
        public_api=True,
    )


@pytest.mark.asyncio()
async def test_api_request_raw_public_api_requires_api_key():
    client = ProtectApiClient(
        "127.0.0.1",
        0,
        "user",
        "pass",
        api_key=None,
        verify_ssl=False,
    )
    # Patch get_session to avoid aiohttp session creation
    client.get_session = AsyncMock()
    with pytest.raises(
        NotAuthorized, match="API key is required for public API requests"
    ):
        await client.api_request_raw(
            "/v1/meta/info",
            public_api=True,
        )


@pytest.mark.asyncio()
async def test_get_meta_info_invalid_response_type():
    client = ProtectApiClient(
        "127.0.0.1",
        0,
        "user",
        "pass",
        api_key="my_key",
        verify_ssl=False,
    )
    # Mock api_request to return a non-dict value
    client.api_request = AsyncMock(return_value=None)
    with pytest.raises(NvrError, match="Failed to retrieve meta info from public API"):
        await client.get_meta_info()


@pytest.mark.asyncio()
async def test_public_api_sets_x_api_key_header() -> None:
    """Test that X-API-KEY header is set when using public API."""
    client = ProtectApiClient(
        "127.0.0.1",
        0,
        "user",
        "pass",
        api_key="test_api_key_123",
        verify_ssl=False,
        store_sessions=False,  # Disable session storage to avoid auth cookie updates
    )

    # Create a mock session and response
    mock_session = AsyncMock()
    mock_response = AsyncMock()
    mock_response.status = 200
    mock_response.content_type = "application/json"
    mock_response.read = AsyncMock(return_value=b'{"test": "data"}')
    mock_response.release = AsyncMock()
    mock_response.close = AsyncMock()
    mock_response.url = "https://127.0.0.1:0/proxy/protect/integration/v1/test"
    mock_response.cookies = {}  # Empty cookies to avoid cookie processing

    # Track headers passed to session.request
    actual_headers: dict[str, str] | None = None

    # Create async context manager for the request
    class MockRequestContext:
        async def __aenter__(self) -> AsyncMock:
            return mock_response

        async def __aexit__(
            self,
            exc_type: type[BaseException] | None,
            exc_val: BaseException | None,
            exc_tb: Any,
        ) -> None:
            return None

    def mock_session_request(
        method: str, url: str, headers: dict[str, str] | None = None, **kwargs: Any
    ) -> MockRequestContext:
        nonlocal actual_headers
        actual_headers = headers
        return MockRequestContext()

    mock_session.request = mock_session_request
    client.get_public_api_session = AsyncMock(return_value=mock_session)

    # Make a public API request
    await client.api_request_raw("/v1/test", public_api=True)

    # Verify the X-API-KEY header was set
    assert actual_headers == {"X-API-KEY": "test_api_key_123"}


@pytest.mark.asyncio
async def test_get_public_api_session_creates_and_reuses_session():
    client = ProtectApiClient(
        "127.0.0.1",
        0,
        "user",
        "pass",
        verify_ssl=False,
    )
    session1 = await client.get_public_api_session()
    assert isinstance(session1, aiohttp.ClientSession)
    session2 = await client.get_public_api_session()
    assert session1 is session2
    await session1.close()
    session3 = await client.get_public_api_session()
    assert session3 is not session1
    assert isinstance(session3, aiohttp.ClientSession)
    await session3.close()


@pytest.mark.asyncio
async def test_public_api_session_constructor_assignment():
    async with aiohttp.ClientSession() as session:
        client = ProtectApiClient(
            "127.0.0.1",
            0,
            "user",
            "pass",
            public_api_session=session,
            verify_ssl=False,
        )
        assert client._public_api_session is session


@pytest.mark.asyncio()
async def test_request_uses_get_session_for_private_api():
    """Test that request uses get_session (not get_public_api_session) for private API calls."""
    client = ProtectApiClient(
        "127.0.0.1",
        0,
        "user",
        "pass",
        verify_ssl=False,
    )
    # Patch get_session to return a mock session
    mock_session = AsyncMock()
    mock_response = AsyncMock()
    mock_response.status = 200
    mock_response.content_type = "application/json"
    mock_response.read = AsyncMock(return_value=b"{}")
    mock_response.release = AsyncMock()
    mock_response.close = AsyncMock()
    mock_response.headers = {}
    mock_response.cookies = {}

    # __aenter__ returns the response
    class MockRequestContext:
        async def __aenter__(self):
            return mock_response

        async def __aexit__(self, exc_type, exc_val, exc_tb):
            pass

    mock_session.request = lambda *args, **kwargs: MockRequestContext()
    client.get_session = AsyncMock(return_value=mock_session)
    client.ensure_authenticated = AsyncMock()
    # Should use get_session, not get_public_api_session
    client.get_public_api_session = AsyncMock()
    # Call request with public_api=False
    result = await client.request("get", "/test/endpoint", public_api=False)
    assert result is mock_response
    client.get_session.assert_awaited()
    client.get_public_api_session.assert_not_called()


@pytest.mark.asyncio
async def test_close_public_api_session():
    async with aiohttp.ClientSession() as session:
        client = ProtectApiClient(
            "127.0.0.1",
            0,
            "user",
            "pass",
            public_api_session=session,
            verify_ssl=False,
        )
        # Should be the same session
        assert client._public_api_session is session
        # Close the session
        await client.close_public_api_session()
        # Should be None after closing
        assert client._public_api_session is None
        # Should be idempotent (no error if called again)
        await client.close_public_api_session()


def test_set_api_key_sets_value():
    client = ProtectApiClient(
        "127.0.0.1",
        0,
        "user",
        "pass",
        api_key=None,
        verify_ssl=False,
    )
    client.set_api_key("test_key")
    assert client._api_key == "test_key"


def test_set_api_key_empty_raises():
    client = ProtectApiClient(
        "127.0.0.1",
        0,
        "user",
        "pass",
        api_key=None,
        verify_ssl=False,
    )

    with pytest.raises(BadRequest, match="API key cannot be empty"):
        client.set_api_key("")


def test_is_api_key_set_true():
    client = ProtectApiClient(
        "127.0.0.1",
        0,
        "user",
        "pass",
        api_key="my_key",
        verify_ssl=False,
    )
    assert client.is_api_key_set() is True


def test_is_api_key_set_false():
    client = ProtectApiClient(
        "127.0.0.1",
        0,
        "user",
        "pass",
        api_key=None,
        verify_ssl=False,
    )
    assert client.is_api_key_set() is False


@pytest.mark.asyncio
async def test_create_camera_rtsps_streams_with_list_qualities():
    """Test creating RTSPS streams with a list of qualities."""
    client = ProtectApiClient(
        "127.0.0.1",
        0,
        "user",
        "pass",
        api_key="test_key",
        verify_ssl=False,
    )

    mock_response = (
        b'{"high": "rtsps://example.com/high", "medium": "rtsps://example.com/medium"}'
    )

    with patch.object(
        client, "api_request_raw", new=AsyncMock(return_value=mock_response)
    ) as mock_request:
        result = await client.create_camera_rtsps_streams(
            "camera123", ["high", "medium"]
        )

        mock_request.assert_called_once_with(
            public_api=True,
            url="/v1/cameras/camera123/rtsps-stream",
            method="POST",
            json={"qualities": ["high", "medium"]},
        )

        assert result is not None
        assert result.get_stream_url("high") == "rtsps://example.com/high"
        assert result.get_stream_url("medium") == "rtsps://example.com/medium"


@pytest.mark.asyncio
async def test_create_camera_rtsps_streams_with_string_quality():
    """Test creating RTSPS streams with a single quality string."""
    client = ProtectApiClient(
        "127.0.0.1",
        0,
        "user",
        "pass",
        api_key="test_key",
        verify_ssl=False,
    )

    mock_response = b'{"high": "rtsps://example.com/high"}'

    with patch.object(
        client, "api_request_raw", new=AsyncMock(return_value=mock_response)
    ) as mock_request:
        result = await client.create_camera_rtsps_streams("camera123", "high")

        mock_request.assert_called_once_with(
            public_api=True,
            url="/v1/cameras/camera123/rtsps-stream",
            method="POST",
            json={"qualities": ["high"]},
        )

        assert result is not None
        assert result.get_stream_url("high") == "rtsps://example.com/high"


@pytest.mark.asyncio
async def test_create_camera_rtsps_streams_none_response():
    """Test creating RTSPS streams with None response."""
    client = ProtectApiClient(
        "127.0.0.1",
        0,
        "user",
        "pass",
        api_key="test_key",
        verify_ssl=False,
    )

    with patch.object(
        client, "api_request_raw", new=AsyncMock(return_value=None)
    ) as mock_request:
        result = await client.create_camera_rtsps_streams("camera123", ["high"])

        mock_request.assert_called_once_with(
            public_api=True,
            url="/v1/cameras/camera123/rtsps-stream",
            method="POST",
            json={"qualities": ["high"]},
        )

        assert result is None


@pytest.mark.asyncio
async def test_create_camera_rtsps_streams_invalid_json():
    """Test creating RTSPS streams with invalid JSON response."""
    client = ProtectApiClient(
        "127.0.0.1",
        0,
        "user",
        "pass",
        api_key="test_key",
        verify_ssl=False,
    )

    with patch.object(
        client, "api_request_raw", new=AsyncMock(return_value=b"invalid json")
    ) as mock_request:
        result = await client.create_camera_rtsps_streams("camera123", ["high"])

        mock_request.assert_called_once()
        assert result is None


@pytest.mark.asyncio
async def test_get_camera_rtsps_streams():
    """Test getting existing RTSPS streams."""
    client = ProtectApiClient(
        "127.0.0.1",
        0,
        "user",
        "pass",
        api_key="test_key",
        verify_ssl=False,
    )

    mock_response = (
        b'{"high": "rtsps://example.com/high", "medium": "rtsps://example.com/medium"}'
    )

    with patch.object(
        client, "api_request_raw", new=AsyncMock(return_value=mock_response)
    ) as mock_request:
        result = await client.get_camera_rtsps_streams("camera123")

        mock_request.assert_called_once_with(
            public_api=True,
            url="/v1/cameras/camera123/rtsps-stream",
            method="GET",
        )

        assert result is not None
        assert result.get_stream_url("high") == "rtsps://example.com/high"
        assert result.get_stream_url("medium") == "rtsps://example.com/medium"
        assert set(result.get_available_stream_qualities()) == {"high", "medium"}


@pytest.mark.asyncio
async def test_get_camera_rtsps_streams_none_response():
    """Test getting RTSPS streams with None response."""
    client = ProtectApiClient(
        "127.0.0.1",
        0,
        "user",
        "pass",
        api_key="test_key",
        verify_ssl=False,
    )

    with patch.object(
        client, "api_request_raw", new=AsyncMock(return_value=None)
    ) as mock_request:
        result = await client.get_camera_rtsps_streams("camera123")

        mock_request.assert_called_once_with(
            public_api=True,
            url="/v1/cameras/camera123/rtsps-stream",
            method="GET",
        )

        assert result is None


@pytest.mark.asyncio
async def test_get_camera_rtsps_streams_invalid_json():
    """Test getting RTSPS streams with invalid JSON response."""
    client = ProtectApiClient(
        "127.0.0.1",
        0,
        "user",
        "pass",
        api_key="test_key",
        verify_ssl=False,
    )

    with patch.object(
        client, "api_request_raw", new=AsyncMock(return_value=b"invalid json")
    ) as mock_request:
        result = await client.get_camera_rtsps_streams("camera123")

        mock_request.assert_called_once_with(
            public_api=True,
            url="/v1/cameras/camera123/rtsps-stream",
            method="GET",
        )

        assert result is None


@pytest.mark.asyncio
async def test_delete_camera_rtsps_streams_success():
    """Test deleting RTSPS streams successfully."""
    client = ProtectApiClient(
        "127.0.0.1",
        0,
        "user",
        "pass",
        api_key="test_key",
        verify_ssl=False,
    )

    with patch.object(
        client, "api_request_raw", new=AsyncMock(return_value=b"")
    ) as mock_request:
        result = await client.delete_camera_rtsps_streams(
            "camera123", ["high", "medium"]
        )

        mock_request.assert_called_once_with(
            public_api=True,
            url="/v1/cameras/camera123/rtsps-stream",
            method="DELETE",
            params=[("qualities", "high"), ("qualities", "medium")],
        )

        assert result is True


@pytest.mark.asyncio
async def test_delete_camera_rtsps_streams_single_quality():
    """Test deleting RTSPS streams with single quality."""
    client = ProtectApiClient(
        "127.0.0.1",
        0,
        "user",
        "pass",
        api_key="test_key",
        verify_ssl=False,
    )

    with patch.object(
        client, "api_request_raw", new=AsyncMock(return_value=b"")
    ) as mock_request:
        result = await client.delete_camera_rtsps_streams("camera123", "high")

        mock_request.assert_called_once_with(
            public_api=True,
            url="/v1/cameras/camera123/rtsps-stream",
            method="DELETE",
            params=[("qualities", "high")],
        )

        assert result is True


@pytest.mark.asyncio
async def test_delete_camera_rtsps_streams_failure():
    """Test deleting RTSPS streams with failure."""
    client = ProtectApiClient(
        "127.0.0.1",
        0,
        "user",
        "pass",
        api_key="test_key",
        verify_ssl=False,
    )

    with patch.object(
        client, "api_request_raw", new=AsyncMock(return_value=None)
    ) as mock_request:
        result = await client.delete_camera_rtsps_streams("camera123", ["high"])

        mock_request.assert_called_once_with(
            public_api=True,
            url="/v1/cameras/camera123/rtsps-stream",
            method="DELETE",
            params=[("qualities", "high")],
        )

        assert result is False


def test_rtsps_streams_class():
    """Test RTSPSStreams class functionality."""
    # Test with multiple qualities
    streams = RTSPSStreams(
        high="rtsps://example.com/high",
        medium="rtsps://example.com/medium",
        low="rtsps://example.com/low",
    )

    assert streams.get_stream_url("high") == "rtsps://example.com/high"
    assert streams.get_stream_url("medium") == "rtsps://example.com/medium"
    assert streams.get_stream_url("low") == "rtsps://example.com/low"
    assert streams.get_stream_url("nonexistent") is None

    available_qualities = streams.get_available_stream_qualities()
    assert set(available_qualities) == {"high", "medium", "low"}

    # Test with single quality
    single_stream = RTSPSStreams(ultra="rtsps://example.com/ultra")
    assert single_stream.get_stream_url("ultra") == "rtsps://example.com/ultra"
    assert set(single_stream.get_available_stream_qualities()) == {"ultra"}

    # Test with empty streams
    empty_stream = RTSPSStreams()
    assert empty_stream.get_stream_url("any") is None
    assert empty_stream.get_available_stream_qualities() == []


def test_rtsps_streams_active_inactive():
    """Test RTSPSStreams active/inactive stream quality detection."""
    # Test with mixed active and inactive streams
    streams = RTSPSStreams(
        high="rtsps://example.com/high",
        medium=None,  # inactive
        low="rtsps://example.com/low",
        ultra=None,  # inactive
    )

    # All available qualities (active + inactive)
    available = streams.get_available_stream_qualities()
    assert set(available) == {"high", "medium", "low", "ultra"}

    # Only active streams (with URLs)
    active = streams.get_active_stream_qualities()
    assert set(active) == {"high", "low"}

    # Only inactive streams (without URLs)
    inactive = streams.get_inactive_stream_qualities()
    assert set(inactive) == {"medium", "ultra"}


def test_rtsps_streams_all_active():
    """Test RTSPSStreams when all streams are active."""
    streams = RTSPSStreams(
        high="rtsps://example.com/high",
        medium="rtsps://example.com/medium",
    )

    assert set(streams.get_available_stream_qualities()) == {"high", "medium"}
    assert set(streams.get_active_stream_qualities()) == {"high", "medium"}
    assert streams.get_inactive_stream_qualities() == []


def test_rtsps_streams_all_inactive():
    """Test RTSPSStreams when all streams are inactive."""
    streams = RTSPSStreams(
        high=None,
        medium=None,
    )

    assert set(streams.get_available_stream_qualities()) == {"high", "medium"}
    assert streams.get_active_stream_qualities() == []
    assert set(streams.get_inactive_stream_qualities()) == {"high", "medium"}


def test_rtsps_streams_active_inactive_qualities():
    """Test RTSPSStreams active and inactive quality methods."""
    # Test with mixed active (URLs) and inactive (None) streams
    streams = RTSPSStreams(
        high="rtsps://example.com/high",
        medium=None,  # inactive stream
        low="rtsps://example.com/low",
        ultra=None,  # inactive stream
    )

    # Test active streams (those with valid RTSPS URLs)
    active_qualities = streams.get_active_stream_qualities()
    assert set(active_qualities) == {"high", "low"}

    # Test inactive streams (those with None values)
    inactive_qualities = streams.get_inactive_stream_qualities()
    assert set(inactive_qualities) == {"medium", "ultra"}

    # Test all available streams (both active and inactive)
    available_qualities = streams.get_available_stream_qualities()
    assert set(available_qualities) == {"high", "medium", "low", "ultra"}

    # Test that active + inactive equals available
    assert set(active_qualities + inactive_qualities) == set(available_qualities)


def test_rtsps_streams_only_active():
    """Test RTSPSStreams with only active streams."""
    streams = RTSPSStreams(
        high="rtsps://example.com/high",
        medium="rtsps://example.com/medium",
    )

    active_qualities = streams.get_active_stream_qualities()
    assert set(active_qualities) == {"high", "medium"}

    inactive_qualities = streams.get_inactive_stream_qualities()
    assert inactive_qualities == []

    available_qualities = streams.get_available_stream_qualities()
    assert set(available_qualities) == {"high", "medium"}


def test_rtsps_streams_only_inactive():
    """Test RTSPSStreams with only inactive streams."""
    streams = RTSPSStreams(
        high=None,
        medium=None,
        low=None,
    )

    active_qualities = streams.get_active_stream_qualities()
    assert active_qualities == []

    inactive_qualities = streams.get_inactive_stream_qualities()
    assert set(inactive_qualities) == {"high", "medium", "low"}

    available_qualities = streams.get_available_stream_qualities()
    assert set(available_qualities) == {"high", "medium", "low"}


def test_rtsps_streams_empty():
    """Test RTSPSStreams with no streams."""
    streams = RTSPSStreams()

    assert streams.get_active_stream_qualities() == []
    assert streams.get_inactive_stream_qualities() == []
    assert streams.get_available_stream_qualities() == []


def test_rtsps_streams_edge_cases():
    """Test RTSPSStreams edge cases and string validation."""
    # Test with empty strings and various URL formats
    streams = RTSPSStreams(
        high="rtsps://valid.com/stream",
        medium="",  # empty string - still a string, so active
        low="http://invalid.com/stream",  # still a string, so active
        ultra="invalid_url",  # still a string, so active
    )

    # All string values are considered active (including empty strings)
    active_qualities = streams.get_active_stream_qualities()
    assert set(active_qualities) == {"high", "medium", "low", "ultra"}

    # Test with None values (should be inactive)
    streams_with_none = RTSPSStreams(
        high="rtsps://valid.com/stream",
        medium=None,  # None value - inactive
    )

    active_qualities = streams_with_none.get_active_stream_qualities()
    assert active_qualities == ["high"]

    inactive_qualities = streams_with_none.get_inactive_stream_qualities()
    assert inactive_qualities == ["medium"]

    available_qualities = streams.get_available_stream_qualities()
    assert set(available_qualities) == {"high", "medium", "low", "ultra"}


def test_rtsps_streams_none_pydantic_extra():
    """Test RTSPSStreams when __pydantic_extra__ is None."""
    # Create an RTSPSStreams instance and manually set __pydantic_extra__ to None
    # This simulates edge cases where pydantic might not initialize extra fields
    streams = RTSPSStreams()

    # Manually set __pydantic_extra__ to None to test the None check
    streams.__pydantic_extra__ = None

    # All methods should return empty lists when __pydantic_extra__ is None
    assert streams.get_available_stream_qualities() == []
    assert streams.get_active_stream_qualities() == []
    assert streams.get_inactive_stream_qualities() == []

    # get_stream_url should still work (uses getattr, not __pydantic_extra__)
    assert streams.get_stream_url("any") is None


@pytest.mark.asyncio
async def test_camera_create_rtsps_streams():
    """Test Camera.create_rtsps_streams method."""
    # Mock camera and API
    camera = AsyncMock(spec=Camera)
    camera.id = "test_camera_id"
    camera._api = AsyncMock()
    camera._api._api_key = "test_api_key"
    camera._api.create_camera_rtsps_streams = AsyncMock(
        return_value=RTSPSStreams(high="rtsps://example.com/high")
    )

    # Bind the actual method to the mock
    camera.create_rtsps_streams = Camera.create_rtsps_streams.__get__(camera, Camera)

    # Test successful creation
    result = await camera.create_rtsps_streams(["high"])
    assert result is not None
    assert result.get_stream_url("high") == "rtsps://example.com/high"
    camera._api.create_camera_rtsps_streams.assert_called_once_with(
        "test_camera_id", ["high"]
    )


@pytest.mark.asyncio
async def test_camera_create_rtsps_streams_no_api_key():
    """Test Camera.create_rtsps_streams method without API key."""
    # Mock camera and API without key
    camera = AsyncMock(spec=Camera)
    camera.id = "test_camera_id"
    camera._api = AsyncMock()
    camera._api._api_key = None

    # Bind the actual method to the mock
    camera.create_rtsps_streams = Camera.create_rtsps_streams.__get__(camera, Camera)

    # Test that it raises NotAuthorized
    with pytest.raises(
        NotAuthorized, match="Cannot create RTSPS streams without an API key"
    ):
        await camera.create_rtsps_streams(["high"])


@pytest.mark.asyncio
async def test_camera_get_rtsps_streams():
    """Test Camera.get_rtsps_streams method."""
    # Mock camera and API
    camera = AsyncMock(spec=Camera)
    camera.id = "test_camera_id"
    camera._api = AsyncMock()
    camera._api._api_key = "test_api_key"
    camera._api.get_camera_rtsps_streams = AsyncMock(
        return_value=RTSPSStreams(
            high="rtsps://example.com/high", medium="rtsps://example.com/medium"
        )
    )

    # Bind the actual method to the mock
    camera.get_rtsps_streams = Camera.get_rtsps_streams.__get__(camera, Camera)

    # Test successful retrieval
    result = await camera.get_rtsps_streams()
    assert result is not None
    assert result.get_stream_url("high") == "rtsps://example.com/high"
    assert result.get_stream_url("medium") == "rtsps://example.com/medium"
    camera._api.get_camera_rtsps_streams.assert_called_once_with("test_camera_id")


@pytest.mark.asyncio
async def test_camera_get_rtsps_streams_no_api_key():
    """Test Camera.get_rtsps_streams method without API key."""
    # Mock camera and API without key
    camera = AsyncMock(spec=Camera)
    camera.id = "test_camera_id"
    camera._api = AsyncMock()
    camera._api._api_key = None

    # Bind the actual method to the mock
    camera.get_rtsps_streams = Camera.get_rtsps_streams.__get__(camera, Camera)

    # Test that it raises NotAuthorized
    with pytest.raises(
        NotAuthorized, match="Cannot get RTSPS streams without an API key"
    ):
        await camera.get_rtsps_streams()


@pytest.mark.asyncio
async def test_camera_delete_rtsps_streams():
    """Test Camera.delete_rtsps_streams method."""
    # Mock camera and API
    camera = AsyncMock(spec=Camera)
    camera.id = "test_camera_id"
    camera._api = AsyncMock()
    camera._api._api_key = "test_api_key"
    camera._api.delete_camera_rtsps_streams = AsyncMock(return_value=True)

    # Bind the actual method to the mock
    camera.delete_rtsps_streams = Camera.delete_rtsps_streams.__get__(camera, Camera)

    # Test successful deletion
    result = await camera.delete_rtsps_streams(["high", "medium"])
    assert result is True
    camera._api.delete_camera_rtsps_streams.assert_called_once_with(
        "test_camera_id", ["high", "medium"]
    )


@pytest.mark.asyncio
async def test_camera_delete_rtsps_streams_no_api_key():
    """Test Camera.delete_rtsps_streams method without API key."""
    # Mock camera and API without key
    camera = AsyncMock(spec=Camera)
    camera.id = "test_camera_id"
    camera._api = AsyncMock()
    camera._api._api_key = None

    # Bind the actual method to the mock
    camera.delete_rtsps_streams = Camera.delete_rtsps_streams.__get__(camera, Camera)

    # Test that it raises NotAuthorized
    with pytest.raises(
        NotAuthorized, match="Cannot delete RTSPS streams without an API key"
    ):
        await camera.delete_rtsps_streams(["high"])


@pytest.mark.asyncio
async def test_raise_for_status_status_codes():
    """Test _raise_for_status with different HTTP status codes."""
    # Create API client
    api = ProtectApiClient("test.com", 443, "username", "password")

    # Test success codes (2xx) - should not raise
    success_tests = [
        (199, True, NvrError),  # Just below 2xx range
        (200, False, None),  # Start of 2xx range
        (201, False, None),  # Common success code
        (299, False, None),  # End of 2xx range
        (300, True, NvrError),  # Just above 2xx range
    ]

    for status_code, should_raise, expected_exception in success_tests:
        response = Mock()
        response.status = status_code
        response.url = "https://test.com/api/test"

        with patch("uiprotect.api.get_response_reason", return_value="Test"):
            if should_raise:
                with pytest.raises(expected_exception):
                    await api._raise_for_status(response, raise_exception=True)
            else:
                # Should not raise any exception
                await api._raise_for_status(response, raise_exception=True)
                await api._raise_for_status(response, raise_exception=False)

    # Test specific error codes
    error_tests = [
        (400, BadRequest),
        (401, NotAuthorized),
        (403, NotAuthorized),
        (404, BadRequest),
        (429, NvrError),
        (500, NvrError),
    ]

    for status_code, expected_exception in error_tests:
        response = Mock()
        response.status = status_code
        response.url = "https://test.com/api/test"

        with patch("uiprotect.api.get_response_reason", return_value="Error"):
            # Should raise with raise_exception=True
            with pytest.raises(expected_exception):
                await api._raise_for_status(response, raise_exception=True)

            # Should not raise with raise_exception=False
            await api._raise_for_status(response, raise_exception=False)


@pytest.mark.asyncio
async def test_api_request_raw_error_handling():
    """Test api_request_raw error handling with raise_exception parameter."""
    # Create API client
    api = ProtectApiClient("test.com", 443, "username", "password")

    # Mock the request method to return a response with error status
    mock_response = AsyncMock()
    mock_response.status = 404
    mock_response.url = "https://test.com/api/test"
    mock_response.read = AsyncMock(return_value=b'{"error": "not found"}')
    mock_response.release = AsyncMock()

    api.request = AsyncMock(return_value=mock_response)

    # Mock get_response_reason
    with patch("uiprotect.api.get_response_reason", return_value="Not Found"):
        # Test with raise_exception=False - should return None
        result = await api.api_request_raw("/test", raise_exception=False)
        assert result is None

        # Verify that response.read() was NOT called since we return early
        mock_response.read.assert_not_called()

        # Reset mock for next test
        mock_response.reset_mock()
        api.request.reset_mock()

        # Test with raise_exception=True - should raise exception
        with pytest.raises(BadRequest):
            await api.api_request_raw("/test", raise_exception=True)

        # Verify that response.release() was called in the exception handler
        mock_response.release.assert_called_once()


@pytest.mark.asyncio
async def test_api_request_raw_success():
    """Test api_request_raw with successful response."""
    # Create API client
    api = ProtectApiClient("test.com", 443, "username", "password")

    # Mock the request method to return a response with success status
    mock_response = AsyncMock()
    mock_response.status = 200
    mock_response.url = "https://test.com/api/test"
    mock_response.read = AsyncMock(return_value=b'{"success": true}')
    mock_response.release = AsyncMock()

    api.request = AsyncMock(return_value=mock_response)

    # Test with success status - should return data
    result = await api.api_request_raw("/test", raise_exception=True)
    assert result == b'{"success": true}'

    # Verify that response.read() was called
    mock_response.read.assert_called_once()
    # Verify that response.release() was called
    mock_response.release.assert_called_once()


# Public API Tests


@pytest.mark.asyncio()
async def test_get_nvr_public_success():
    """Test successful NVR retrieval from public API."""
    client = ProtectApiClient(
        "127.0.0.1",
        0,
        "user",
        "pass",
        api_key="my_key",
        verify_ssl=False,
    )

    # Mock a simple valid object instead of trying to create full NVR
    mock_nvr = Mock()
    mock_nvr.id = "663d0a9d001d8803e40003ea"
    mock_nvr.name = "Test NVR"

    # Mock the NVR.from_unifi_dict method to return our mock
    with patch("uiprotect.data.nvr.NVR.from_unifi_dict", return_value=mock_nvr):
        client.api_request_obj = AsyncMock(return_value={"id": "test"})

        result = await client.get_nvr_public()

        assert result is not None
        assert result.id == "663d0a9d001d8803e40003ea"
        assert result.name == "Test NVR"
        client.api_request_obj.assert_called_with(url="/v1/nvrs", public_api=True)


@pytest.mark.asyncio()
async def test_get_nvr_public_error():
    """Test NVR retrieval error handling."""
    client = ProtectApiClient(
        "127.0.0.1",
        0,
        "user",
        "pass",
        api_key="my_key",
        verify_ssl=False,
    )

    client.api_request_obj = AsyncMock(side_effect=Exception("API Error"))

    with pytest.raises(Exception, match="API Error"):
        await client.get_nvr_public()

    client.api_request_obj.assert_called_with(url="/v1/nvrs", public_api=True)


@pytest.mark.asyncio()
@patch("uiprotect.data.devices.Camera.from_unifi_dict")
async def test_get_cameras_public_success(mock_create):
    """Test successful cameras retrieval from public API."""
    client = ProtectApiClient(
        "127.0.0.1",
        0,
        "user",
        "pass",
        api_key="my_key",
        verify_ssl=False,
    )

    mock_cameras_data = [
        {
            "id": "663d0aa400918803e4000445",
            "name": "Camera 1",
            "type": "UVC G4 Doorbell Pro PoE",
            "mac": "E438830EDA97",
            "modelKey": "camera",
            "firmwareVersion": "4.74.78",
        },
        {
            "id": "663d0aa400918803e4000446",
            "name": "Camera 2",
            "type": "UVC G4 Doorbell Pro PoE",
            "mac": "E438830EDA98",
            "modelKey": "camera",
            "firmwareVersion": "4.74.78",
        },
    ]

    # Mock the API request
    client.api_request_list = AsyncMock(return_value=mock_cameras_data)

    # Mock the Camera.from_unifi_dict method
    mock_camera = Mock()
    mock_create.return_value = mock_camera

    result = await client.get_cameras_public()

    assert result is not None
    assert isinstance(result, list)
    assert len(result) == 2
    assert all(camera == mock_camera for camera in result)
    client.api_request_list.assert_called_with(url="/v1/cameras", public_api=True)
    assert mock_create.call_count == 2


@pytest.mark.asyncio()
async def test_get_cameras_public_error():
    """Test cameras retrieval error handling."""
    client = ProtectApiClient(
        "127.0.0.1",
        0,
        "user",
        "pass",
        api_key="my_key",
        verify_ssl=False,
    )

    client.api_request_list = AsyncMock(side_effect=Exception("API Error"))

    with pytest.raises(Exception, match="API Error"):
        await client.get_cameras_public()

    client.api_request_list.assert_called_with(url="/v1/cameras", public_api=True)


@pytest.mark.asyncio()
@patch("uiprotect.data.devices.Camera.from_unifi_dict")
async def test_get_camera_public_success(mock_create):
    """Test successful single camera retrieval from public API."""
    client = ProtectApiClient(
        "127.0.0.1",
        0,
        "user",
        "pass",
        api_key="my_key",
        verify_ssl=False,
    )

    mock_camera_data = {
        "id": "663d0aa400918803e4000445",
        "name": "Camera 1",
        "type": "UVC G4 Doorbell Pro PoE",
        "mac": "E438830EDA97",
        "modelKey": "camera",
        "firmwareVersion": "4.74.78",
    }

    # Mock the API request
    client.api_request_obj = AsyncMock(return_value=mock_camera_data)

    # Mock the Camera.from_unifi_dict method
    mock_camera = Mock()
    mock_camera.id = "663d0aa400918803e4000445"
    mock_camera.name = "Camera 1"
    mock_create.return_value = mock_camera

    result = await client.get_camera_public("663d0aa400918803e4000445")

    assert result is not None
    assert result.id == "663d0aa400918803e4000445"
    assert result.name == "Camera 1"
    client.api_request_obj.assert_called_with(
        url="/v1/cameras/663d0aa400918803e4000445", public_api=True
    )
    mock_create.assert_called_once_with(**mock_camera_data, api=client)


@pytest.mark.asyncio()
async def test_get_camera_public_error():
    """Test single camera retrieval error handling."""
    client = ProtectApiClient(
        "127.0.0.1",
        0,
        "user",
        "pass",
        api_key="my_key",
        verify_ssl=False,
    )

    client.api_request_obj = AsyncMock(side_effect=Exception("API Error"))

    with pytest.raises(Exception, match="API Error"):
        await client.get_camera_public("663d0aa400918803e4000445")

    client.api_request_obj.assert_called_with(
        url="/v1/cameras/663d0aa400918803e4000445", public_api=True
    )


@pytest.mark.asyncio()
@patch("uiprotect.data.devices.Chime.from_unifi_dict")
async def test_get_chimes_public_success(mock_create):
    """Test successful chimes retrieval from public API."""
    client = ProtectApiClient(
        "127.0.0.1",
        0,
        "user",
        "pass",
        api_key="my_key",
        verify_ssl=False,
    )

    mock_chimes_data = [
        {
            "id": "663d0aa401108803e4000447",
            "name": "Chime 1",
            "type": "UP Chime PoE",
            "mac": "E438830ABC01",
            "modelKey": "chime",
            "firmwareVersion": "1.5.4",
        }
    ]

    # Mock the API request
    client.api_request_list = AsyncMock(return_value=mock_chimes_data)

    # Mock the Chime.from_unifi_dict method
    mock_chime = Mock()
    mock_chime.id = "663d0aa401108803e4000447"
    mock_chime.name = "Chime 1"
    mock_create.return_value = mock_chime

    result = await client.get_chimes_public()

    assert result is not None
    assert isinstance(result, list)
    assert len(result) == 1
    assert result[0].id == "663d0aa401108803e4000447"
    assert result[0].name == "Chime 1"
    client.api_request_list.assert_called_with(url="/v1/chimes", public_api=True)
    mock_create.assert_called_once_with(**mock_chimes_data[0], api=client)


@pytest.mark.asyncio()
async def test_get_chimes_public_error():
    """Test chimes retrieval error handling."""
    client = ProtectApiClient(
        "127.0.0.1",
        0,
        "user",
        "pass",
        api_key="my_key",
        verify_ssl=False,
    )

    client.api_request_list = AsyncMock(side_effect=Exception("API Error"))

    with pytest.raises(Exception, match="API Error"):
        await client.get_chimes_public()

    client.api_request_list.assert_called_with(url="/v1/chimes", public_api=True)


@pytest.mark.asyncio()
@patch("uiprotect.data.devices.Chime.from_unifi_dict")
async def test_get_chime_public_success(mock_create):
    """Test successful single chime retrieval from public API."""
    client = ProtectApiClient(
        "127.0.0.1",
        0,
        "user",
        "pass",
        api_key="my_key",
        verify_ssl=False,
    )

    mock_chime_data = {
        "id": "663d0aa401108803e4000447",
        "name": "Chime 1",
        "type": "UP Chime PoE",
        "mac": "E438830ABC01",
        "modelKey": "chime",
        "firmwareVersion": "1.5.4",
    }

    # Mock the API request
    client.api_request_obj = AsyncMock(return_value=mock_chime_data)

    # Mock the Chime.from_unifi_dict method
    mock_chime = Mock()
    mock_chime.id = "663d0aa401108803e4000447"
    mock_chime.name = "Chime 1"
    mock_create.return_value = mock_chime

    result = await client.get_chime_public("663d0aa401108803e4000447")

    assert result is not None
    assert result.id == "663d0aa401108803e4000447"
    assert result.name == "Chime 1"
    client.api_request_obj.assert_called_with(
        url="/v1/chimes/663d0aa401108803e4000447", public_api=True
    )
    mock_create.assert_called_once_with(**mock_chime_data, api=client)


@pytest.mark.asyncio()
async def test_get_chime_public_error():
    """Test single chime retrieval error handling."""
    client = ProtectApiClient(
        "127.0.0.1",
        0,
        "user",
        "pass",
        api_key="my_key",
        verify_ssl=False,
    )

    client.api_request_obj = AsyncMock(side_effect=Exception("API Error"))

    with pytest.raises(Exception, match="API Error"):
        await client.get_chime_public("663d0aa401108803e4000447")

    client.api_request_obj.assert_called_with(
        url="/v1/chimes/663d0aa401108803e4000447", public_api=True
    )


def test_led_settings_deserialization_with_blink_rate():
    """Test that LEDSettings can be created with blink_rate field (older Protect versions)."""
    led_data = {
        "isEnabled": False,
        "blinkRate": 100,
    }
    led_settings = LEDSettings.from_unifi_dict(**led_data)

    assert led_settings.is_enabled is False
    assert led_settings.blink_rate == 100
    assert led_settings.welcome_led is None
    assert led_settings.flood_led is None


def test_led_settings_deserialization_without_blink_rate():
    """Test that LEDSettings can be created without blink_rate field (Protect 6.x+)."""
    led_data = {
        "isEnabled": True,
    }
    led_settings = LEDSettings.from_unifi_dict(**led_data)

    assert led_settings.is_enabled is True
    assert led_settings.blink_rate is None
    assert led_settings.welcome_led is None
    assert led_settings.flood_led is None


def test_led_settings_with_new_fields():
    """Test LED settings with welcome_led and flood_led fields (Protect 6.2+)."""
    led_data = {
        "isEnabled": True,
        "welcomeLed": True,
        "floodLed": False,
    }
    led_settings = LEDSettings.from_unifi_dict(**led_data)

    assert led_settings.is_enabled is True
    assert led_settings.blink_rate is None
    assert led_settings.welcome_led is True
    assert led_settings.flood_led is False


def test_led_settings_serialization_with_all_fields():
    """Test that LEDSettings serialization includes all fields when set."""
    led_settings = LEDSettings(
        is_enabled=True,
        blink_rate=0,
        welcome_led=True,
        flood_led=False,
    )

    # Test unifi_dict() serialization (for API)
    serialized = led_settings.unifi_dict()

    # All fields should be present in camelCase
    assert serialized["isEnabled"] is True
    assert serialized["blinkRate"] == 0
    assert serialized["welcomeLed"] is True
    assert serialized["floodLed"] is False


<<<<<<< HEAD
@pytest.mark.asyncio()
@pytest.mark.parametrize(
    "use_completed_task",
    [
        pytest.param(False, id="no_existing_task"),
        pytest.param(True, id="existing_task_done"),
    ],
)
async def test_update_bootstrap_soon_creates_task(
    protect_client: ProtectApiClient,
    use_completed_task: bool,
):
    """Test _update_bootstrap_soon creates a new task when none exists or previous is done."""
    if use_completed_task:
        completed_task = asyncio.create_task(asyncio.sleep(0))
        await completed_task
        protect_client._update_task = completed_task
    else:
        protect_client._update_task = None

    protect_client.update = AsyncMock()
    protect_client._update_bootstrap_soon()

    assert protect_client._update_task is not None
    await protect_client._update_task
    protect_client.update.assert_called_once()


@pytest.mark.asyncio()
async def test_update_bootstrap_soon_skips_when_task_running(
    protect_client: ProtectApiClient,
):
    """Test _update_bootstrap_soon does not create a new task when one is running."""
    task_event = asyncio.Event()
    running_task = asyncio.create_task(task_event.wait())
    protect_client._update_task = running_task
    protect_client.update = AsyncMock()

    protect_client._update_bootstrap_soon()

    assert protect_client._update_task is running_task
    protect_client.update.assert_not_called()

    task_event.set()
    await running_task
=======
# PTZ Public API Tests


@pytest.mark.parametrize(
    ("method", "args", "expected_path"),
    [
        ("ptz_goto_preset_public", {"slot": 2}, "/ptz/goto/2"),
        ("ptz_patrol_start_public", {"slot": 1}, "/ptz/patrol/start/1"),
        ("ptz_patrol_stop_public", {}, "/ptz/patrol/stop"),
    ],
)
@pytest.mark.asyncio()
async def test_ptz_public_api(method: str, args: dict, expected_path: str):
    """Test PTZ public API methods."""
    client = ProtectApiClient(
        "127.0.0.1",
        0,
        "user",
        "pass",
        api_key="my_key",
        verify_ssl=False,
    )
    client.api_request = AsyncMock(return_value=None)

    await getattr(client, method)("camera123", **args)

    client.api_request.assert_called_with(
        url=f"/v1/cameras/camera123{expected_path}",
        method="post",
        public_api=True,
    )
>>>>>>> d1f3841d
<|MERGE_RESOLUTION|>--- conflicted
+++ resolved
@@ -3644,7 +3644,6 @@
     assert serialized["floodLed"] is False
 
 
-<<<<<<< HEAD
 @pytest.mark.asyncio()
 @pytest.mark.parametrize(
     "use_completed_task",
@@ -3690,7 +3689,8 @@
 
     task_event.set()
     await running_task
-=======
+
+
 # PTZ Public API Tests
 
 
@@ -3721,5 +3721,4 @@
         url=f"/v1/cameras/camera123{expected_path}",
         method="post",
         public_api=True,
-    )
->>>>>>> d1f3841d
+    )