"""Tests for uiprotect.unifi_protect_server."""

from __future__ import annotations

import logging
from copy import deepcopy
from datetime import datetime, timedelta
from io import BytesIO
from ipaddress import IPv4Address, IPv6Address
from pathlib import Path
from typing import TYPE_CHECKING, Any
from unittest.mock import AsyncMock, Mock, patch

import aiohttp
import orjson
import pytest
from PIL import Image

from tests.conftest import (
    TEST_BRIDGE_EXISTS,
    TEST_CAMERA_EXISTS,
    TEST_HEATMAP_EXISTS,
    TEST_LIGHT_EXISTS,
    TEST_LIVEVIEW_EXISTS,
    TEST_PUBLIC_API_SNAPSHOT_EXISTS,
    TEST_SENSOR_EXISTS,
    TEST_SMART_TRACK_EXISTS,
    TEST_SNAPSHOT_EXISTS,
    TEST_THUMBNAIL_EXISTS,
    TEST_VIDEO_EXISTS,
    TEST_VIEWPORT_EXISTS,
    MockDatetime,
    compare_objs,
    get_time,
    validate_video_file,
)
from tests.sample_data.constants import CONSTANTS
from uiprotect.api import ProtectApiClient, RTSPSStreams, get_user_hash
from uiprotect.data import (
    Camera,
    Event,
    EventType,
    ModelType,
    create_from_unifi_dict,
)
from uiprotect.data.devices import LEDSettings
from uiprotect.data.types import Version, VideoMode
from uiprotect.exceptions import BadRequest, NotAuthorized, NvrError
from uiprotect.utils import decode_token_cookie, to_js_time

from .common import assert_equal_dump

OLD_VERSION = Version("1.2.3")
NFC_FINGERPRINT_SUPPORT_VERSION = Version("5.1.57")

if TYPE_CHECKING:
    from uiprotect.data.base import ProtectAdoptableDeviceModel
    from uiprotect.data.bootstrap import Bootstrap


async def check_motion_event(event: Event):
    data = await event.get_thumbnail()
    assert data is not None
    img = Image.open(BytesIO(data))
    assert img.format in {"PNG", "JPEG"}

    data = await event.get_heatmap()
    assert data is not None
    img = Image.open(BytesIO(data))
    assert img.format in {"PNG", "JPEG"}


async def check_camera(camera: Camera):
    if camera.last_motion_event is not None:
        await check_motion_event(camera.last_motion_event)

    if camera.last_smart_detect_event is not None:
        await check_motion_event(camera.last_smart_detect_event)

    assert camera.last_nfc_card_scanned is None
    assert camera.last_fingerprint_identified is None

    for channel in camera.channels:
        assert channel._api is not None

    data = await camera.get_snapshot()
    assert data is not None
    img = Image.open(BytesIO(data))
    assert img.format in {"PNG", "JPEG"}

    pub_data = await camera.get_public_api_snapshot()
    assert pub_data is not None
    pub_img = Image.open(BytesIO(pub_data))
    assert pub_img.format in {"PNG", "JPEG"}

    camera.last_ring_event  # noqa: B018

    assert camera.timelapse_url == f"https://127.0.0.1:0/protect/timelapse/{camera.id}"
    check_device(camera)

    for channel in camera.channels:
        if channel.is_rtsp_enabled:
            for _ in range(2):
                assert (
                    channel.rtsp_url
                    == f"rtsp://{camera.api.connection_host}:7447/{channel.rtsp_alias}"
                )
                assert (
                    channel.rtsps_url
                    == f"rtsps://{camera.api.connection_host}:7441/{channel.rtsp_alias}?enableSrtp"
                )
                assert (
                    channel.rtsps_no_srtp_url
                    == f"rtsps://{camera.api.connection_host}:7441/{channel.rtsp_alias}"
                )

    if VideoMode.HIGH_FPS in camera.feature_flags.video_modes:
        assert camera.feature_flags.has_highfps
    else:
        assert not camera.feature_flags.has_highfps

    if camera.feature_flags.has_hdr:
        assert not camera.feature_flags.has_wdr
    else:
        assert camera.feature_flags.has_wdr


def check_device(device: ProtectAdoptableDeviceModel):
    assert device.protect_url == f"https://127.0.0.1:0/protect/devices/{device.id}"


async def check_bootstrap(bootstrap: Bootstrap):
    bootstrap.api._api_key = "test_api_key"
    assert bootstrap.auth_user
    assert (
        bootstrap.nvr.protect_url
        == f"https://127.0.0.1:0/protect/devices/{bootstrap.nvr.id}"
    )

    for light in bootstrap.lights.values():
        if light.camera is not None:
            await check_camera(light.camera)
        light.last_motion_event  # noqa: B018
        check_device(light)

    for camera in bootstrap.cameras.values():
        await check_camera(camera)

    for viewer in bootstrap.viewers.values():
        assert viewer.liveview
        check_device(viewer)

    for sensor in bootstrap.sensors.values():
        check_device(sensor)

    for liveview in bootstrap.liveviews.values():
        liveview.owner  # noqa: B018
        assert (
            liveview.protect_url
            == f"https://127.0.0.1:0/protect/liveview/{liveview.id}"
        )

        for slot in liveview.slots:
            expected_ids = set(slot.camera_ids).intersection(
                set(bootstrap.cameras.keys()),
            )
            assert len(expected_ids) == len(slot.cameras)

    for user in bootstrap.users.values():
        user.groups  # noqa: B018

        if user.cloud_account is not None:
            assert user.cloud_account.user == user

    for event in bootstrap.events.values():
        event.smart_detect_events  # noqa: B018

        if event.type.value in EventType.motion_events() and event.camera is not None:
            await check_motion_event(event)


def test_base_url(protect_client: ProtectApiClient):
    arg = f"{protect_client.private_ws_path}?lastUpdateId={protect_client.bootstrap.last_update_id}"

    assert protect_client.base_url == "https://127.0.0.1:0"
    assert protect_client.ws_url == f"wss://127.0.0.1:0{arg}"

    protect_client._port = 443
    protect_client._update_url()

    assert protect_client.base_url == "https://127.0.0.1"
    assert protect_client.ws_url == f"wss://127.0.0.1{arg}"


def test_api_client_creation():
    """Test we can create the object."""
    client = ProtectApiClient(
        "127.0.0.1",
        0,
        "username",
        "password",
        debug=True,
        store_sessions=False,
    )
    assert client


def test_early_bootstrap():
    client = ProtectApiClient(
        "127.0.0.1",
        0,
        "username",
        "password",
        debug=True,
        store_sessions=False,
    )

    with pytest.raises(BadRequest):
        client.bootstrap  # noqa: B018


@pytest.mark.asyncio()
@pytest.mark.skipif(not TEST_CAMERA_EXISTS, reason="Missing testdata")
async def test_get_is_prerelease_returns_false(protect_client: ProtectApiClient):
    protect_client._bootstrap = None

    await protect_client.update()

    assert await protect_client.bootstrap.get_is_prerelease() is False
    assert await protect_client.bootstrap.nvr.get_is_prerelease() is False


@pytest.mark.asyncio()
@pytest.mark.skipif(not TEST_CAMERA_EXISTS, reason="Missing testdata")
async def test_bootstrap_get_device_from_mac(bootstrap):
    orig_bootstrap = deepcopy(bootstrap)
    mac = bootstrap["cameras"][0]["mac"]

    client = ProtectApiClient(
        "127.0.0.1",
        0,
        "username",
        "password",
        debug=True,
        store_sessions=False,
    )
    client.api_request_obj = AsyncMock(side_effect=[bootstrap, orig_bootstrap])
    client.update_device = AsyncMock()

    bootstrap_obj = await client.get_bootstrap()
    camera = bootstrap_obj.get_device_from_mac(mac)

    assert camera is not None
    assert camera.mac == mac


@pytest.mark.asyncio()
@pytest.mark.skipif(not TEST_CAMERA_EXISTS, reason="Missing testdata")
async def test_bootstrap_get_device_from_mac_bad_mac(bootstrap):
    orig_bootstrap = deepcopy(bootstrap)

    client = ProtectApiClient(
        "127.0.0.1",
        0,
        "username",
        "password",
        debug=True,
        store_sessions=False,
    )
    client.api_request_obj = AsyncMock(side_effect=[bootstrap, orig_bootstrap])
    client.update_device = AsyncMock()

    bootstrap_obj = await client.get_bootstrap()
    camera = bootstrap_obj.get_device_from_mac("not_a_mac")

    assert camera is None


def test_connection_host(protect_client: ProtectApiClient):
    protect_client.bootstrap.nvr.hosts = [
        IPv4Address("192.168.1.1"),
        IPv4Address("192.168.2.1"),
        IPv4Address("192.168.3.1"),
        "se-gw.local",
    ]

    # mismatch between client IP and IP that NVR returns
    protect_client._connection_host = None
    protect_client._host = "192.168.10.1"
    assert protect_client.connection_host == IPv4Address("192.168.1.1")

    # same IP from client and NVR (first match)
    protect_client._connection_host = None
    protect_client._host = "192.168.1.1"
    assert protect_client.connection_host == IPv4Address("192.168.1.1")

    # same IP from client and NVR (not first match)
    protect_client._connection_host = None
    protect_client._host = "192.168.3.1"
    assert protect_client.connection_host == IPv4Address("192.168.3.1")

    # same IP from client and NVR (not first match, DNS host)
    protect_client._connection_host = None
    protect_client._host = "se-gw.local"
    assert protect_client.connection_host == "se-gw.local"


def test_connection_host_with_hostname_fallback(protect_client: ProtectApiClient):
    """Test connection_host property when host is a hostname (not IP)."""
    protect_client.bootstrap.nvr.hosts = [
        IPv4Address("192.168.1.1"),
        IPv4Address("192.168.2.1"),
        "hostname.local",
    ]

    # Hostname triggers ValueError, falls back to first host
    protect_client._connection_host = None
    protect_client._host = "unifi.local"
    assert protect_client.connection_host == IPv4Address("192.168.1.1")


@pytest.mark.parametrize(
    ("host", "expected_type", "expected_value"),
    [
        ("127.0.0.1", IPv4Address, IPv4Address("127.0.0.1")),
        ("2001:db8::1", IPv6Address, IPv6Address("2001:db8::1")),
        ("192.168.1.100", IPv4Address, IPv4Address("192.168.1.100")),
        ("fe80::1", IPv6Address, IPv6Address("fe80::1")),
    ],
)
def test_connection_host_override(
    host: str, expected_type: type, expected_value: IPv4Address | IPv6Address
):
    """Test override_connection_host with various IP addresses."""
    protect = ProtectApiClient(
        host,
        443,
        "test",
        "test",
        override_connection_host=True,
        store_sessions=False,
    )

    assert protect._connection_host == expected_value
    assert isinstance(protect._connection_host, expected_type)


def test_connection_host_override_hostname_fails():
    """Test that override_connection_host with hostname raises ValueError."""
    with pytest.raises(
        ValueError, match="does not appear to be an IPv4 or IPv6 address"
    ):
        ProtectApiClient(
            "unifi.local",
            443,
            "test",
            "test",
            override_connection_host=True,
            store_sessions=False,
        )


@pytest.mark.asyncio()
async def test_connection_host_update_with_dns_resolution(
    protect_client: ProtectApiClient,
):
    """Test that update() resolves hostnames via ip_from_host."""
    # Setup: host is a hostname that will be resolved
    protect_client._connection_host = None
    protect_client._host = "unifi.local"

    # Create a new bootstrap object with specific hosts
    bootstrap = protect_client.bootstrap.model_copy()
    bootstrap.nvr.hosts = [
        IPv4Address("192.168.1.1"),
        IPv4Address("192.168.1.100"),
    ]

    # Mock get_bootstrap to return our custom bootstrap
    # Mock ip_from_host to return an IP that exists in nvr.hosts
    with (
        patch.object(
            protect_client, "get_bootstrap", new=AsyncMock(return_value=bootstrap)
        ),
        patch(
            "uiprotect.api.ip_from_host",
            new=AsyncMock(return_value=IPv4Address("192.168.1.100")),
        ),
    ):
        await protect_client.update()

    # Should have selected the resolved IP from nvr.hosts
    assert protect_client._connection_host == IPv4Address("192.168.1.100")


@pytest.mark.asyncio()
async def test_connection_host_update_fallback_to_first(
    protect_client: ProtectApiClient,
):
    """Test that update() falls back to first host if no match found."""
    # Setup: host won't match anything
    protect_client._connection_host = None
    protect_client._host = "unknown.local"

    # Create a new bootstrap object with specific hosts
    bootstrap = protect_client.bootstrap.model_copy()
    bootstrap.nvr.hosts = [
        IPv4Address("192.168.1.1"),
        IPv4Address("192.168.1.2"),
    ]

    # Mock get_bootstrap to return our custom bootstrap
    # Mock ip_from_host to return an IP that's NOT in nvr.hosts
    with (
        patch.object(
            protect_client, "get_bootstrap", new=AsyncMock(return_value=bootstrap)
        ),
        patch(
            "uiprotect.api.ip_from_host",
            new=AsyncMock(return_value=IPv4Address("10.0.0.1")),
        ),
    ):
        await protect_client.update()

    # Should fall back to first host
    assert protect_client._connection_host == IPv4Address("192.168.1.1")


def test_connection_host_ipv6(protect_client: ProtectApiClient):
    """Test that IPv6 addresses work correctly for connection_host."""
    protect_client.bootstrap.nvr.hosts = [
        IPv6Address("fe80::1ff:fe23:4567:890a"),
        IPv6Address("2001:db8::1"),
        IPv4Address("192.168.1.1"),
    ]

    # Test IPv6 address selection
    protect_client._connection_host = None
    protect_client._host = "192.168.10.1"
    assert protect_client.connection_host == IPv6Address("fe80::1ff:fe23:4567:890a")

    # Test matching IPv6 address
    protect_client._connection_host = None
    protect_client._host = "2001:db8::1"
    assert protect_client.connection_host == IPv6Address("2001:db8::1")


def test_rtsp_urls_with_ipv6(protect_client: ProtectApiClient):
    """Test that RTSP URLs are correctly formatted with IPv6 addresses (with brackets)."""
    # Set an IPv6 address as connection_host
    ipv6_addr = IPv6Address("fe80::1ff:fe23:4567:890a")
    protect_client._connection_host = ipv6_addr

    camera = next(iter(protect_client.bootstrap.cameras.values()))
    # Set camera's connectionHost to None so it falls back to NVR's connection_host
    camera.connection_host = None

    for channel in camera.channels:
        if channel.is_rtsp_enabled:
            # IPv6 addresses should be wrapped in brackets in URLs
            expected_host = "[fe80::1ff:fe23:4567:890a]"

            assert (
                channel.rtsp_url == f"rtsp://{expected_host}:7447/{channel.rtsp_alias}"
            )
            assert (
                channel.rtsps_url
                == f"rtsps://{expected_host}:7441/{channel.rtsp_alias}?enableSrtp"
            )
            assert (
                channel.rtsps_no_srtp_url
                == f"rtsps://{expected_host}:7441/{channel.rtsp_alias}"
            )
            break


@pytest.mark.skipif(not TEST_CAMERA_EXISTS, reason="Missing testdata")
def test_rtsp_urls_with_stacked_nvr(protect_client: ProtectApiClient, camera):
    """Test that RTSP URLs use camera's connectionHost in stacked NVR scenario."""
    # Simulate stacked NVR: NVR at 192.168.1.1, but camera connected via 192.168.2.100
    protect_client._connection_host = IPv4Address("192.168.1.1")
    camera["connectionHost"] = IPv4Address("192.168.2.100")

    camera_obj = Camera.from_unifi_dict(api=protect_client, **camera)

    # Verify setup
    assert camera_obj.connection_host == IPv4Address("192.168.2.100")
    assert protect_client.connection_host == IPv4Address("192.168.1.1")

    # Test all RTSP-enabled channels use camera's connectionHost
    rtsp_channels = [ch for ch in camera_obj.channels if ch.is_rtsp_enabled]
    assert rtsp_channels, "No RTSP-enabled channels found"

    for channel in rtsp_channels:
        if channel.rtsp_alias:
            assert channel.rtsp_url == f"rtsp://192.168.2.100:7447/{channel.rtsp_alias}"
            assert (
                channel.rtsps_url
                == f"rtsps://192.168.2.100:7441/{channel.rtsp_alias}?enableSrtp"
            )
            assert (
                channel.rtsps_no_srtp_url
                == f"rtsps://192.168.2.100:7441/{channel.rtsp_alias}"
            )


def test_api_client_with_ipv6():
    """Test that ProtectApiClient handles IPv6 addresses correctly in URLs."""
    # Test with IPv6 address
    protect = ProtectApiClient(
        "fe80::1",
        443,
        "test",
        "test",
        store_sessions=False,
    )

    # Check that URLs are formatted with brackets for IPv6
    assert "[fe80::1]" in str(protect._url)
    assert "[fe80::1]" in str(protect._ws_url)

    # Test with IPv6 and custom port
    protect_port = ProtectApiClient(
        "2001:db8::1",
        7443,
        "test",
        "test",
        store_sessions=False,
    )

    assert "[2001:db8::1]:7443" in str(protect_port._url)
    assert "[2001:db8::1]:7443" in str(protect_port._ws_url)


@pytest.mark.asyncio()
async def test_force_update_with_old_Version(protect_client: ProtectApiClient):
    protect_client._bootstrap = None

    await protect_client.update()

    assert protect_client.bootstrap
    original_bootstrap = protect_client.bootstrap
    protect_client._bootstrap = None
    with patch(
        "uiprotect.api.ProtectApiClient.get_bootstrap",
        AsyncMock(return_value=AsyncMock(nvr=AsyncMock(version=OLD_VERSION))),
    ) as mock:
        await protect_client.update()
        assert mock.called

    assert protect_client.bootstrap
    assert original_bootstrap != protect_client.bootstrap


@pytest.mark.asyncio()
async def test_force_update_with_nfc_fingerprint_version(
    protect_client: ProtectApiClient,
):
    protect_client._bootstrap = None

    await protect_client.update()

    assert protect_client.bootstrap
    original_bootstrap = protect_client.bootstrap
    protect_client._bootstrap = None
    with (
        patch(
            "uiprotect.api.ProtectApiClient.get_bootstrap",
            return_value=AsyncMock(
                nvr=AsyncMock(version=NFC_FINGERPRINT_SUPPORT_VERSION)
            ),
        ) as get_bootstrap_mock,
        patch(
            "uiprotect.api.ProtectApiClient.api_request_list",
            side_effect=lambda endpoint: {
                "keyrings": [
                    {
                        "deviceType": "camera",
                        "deviceId": "new_device_id_1",
                        "registryType": "fingerprint",
                        "registryId": "new_registry_id_1",
                        "lastActivity": 1733432893331,
                        "metadata": {},
                        "ulpUser": "new_ulp_user_id_1",
                        "id": "new_keyring_id_1",
                        "modelKey": "keyring",
                    }
                ],
                "ulp-users": [
                    {
                        "ulpId": "new_ulp_id_1",
                        "firstName": "localadmin",
                        "lastName": "",
                        "fullName": "localadmin",
                        "avatar": "",
                        "status": "ACTIVE",
                        "id": "new_ulp_user_id_1",
                        "modelKey": "ulpUser",
                    }
                ],
            }.get(endpoint, []),
        ) as api_request_list_mock,
    ):
        await protect_client.update()
        assert get_bootstrap_mock.called
        assert api_request_list_mock.called
        api_request_list_mock.assert_any_call("keyrings")
        api_request_list_mock.assert_any_call("ulp-users")
        assert api_request_list_mock.call_count == 2

    assert protect_client.bootstrap
    assert original_bootstrap != protect_client.bootstrap
    assert len(protect_client.bootstrap.keyrings)
    assert len(protect_client.bootstrap.ulp_users)


@pytest.mark.asyncio()
async def test_force_update_no_user_keyring_access(protect_client: ProtectApiClient):
    protect_client._bootstrap = None

    await protect_client.update()

    assert protect_client.bootstrap
    original_bootstrap = protect_client.bootstrap
    protect_client._bootstrap = None
    with (
        patch(
            "uiprotect.api.ProtectApiClient.get_bootstrap",
            return_value=AsyncMock(
                nvr=AsyncMock(version=NFC_FINGERPRINT_SUPPORT_VERSION)
            ),
        ) as get_bootstrap_mock,
        patch(
            "uiprotect.api.ProtectApiClient.api_request_list",
            side_effect=NotAuthorized,
        ) as api_request_list_mock,
    ):
        await protect_client.update()
        assert get_bootstrap_mock.called
        assert api_request_list_mock.called
        api_request_list_mock.assert_any_call("keyrings")
        api_request_list_mock.assert_any_call("ulp-users")
        assert api_request_list_mock.call_count == 2

    assert protect_client.bootstrap
    assert original_bootstrap != protect_client.bootstrap
    assert not len(protect_client.bootstrap.keyrings)
    assert not len(protect_client.bootstrap.ulp_users)


@pytest.mark.asyncio()
async def test_force_update_user_keyring_internal_error(
    protect_client: ProtectApiClient,
):
    protect_client._bootstrap = None

    await protect_client.update()

    assert protect_client.bootstrap
    protect_client._bootstrap = None
    with (
        pytest.raises(BadRequest),
        patch(
            "uiprotect.api.ProtectApiClient.get_bootstrap",
            return_value=AsyncMock(
                nvr=AsyncMock(version=NFC_FINGERPRINT_SUPPORT_VERSION)
            ),
        ),
        patch(
            "uiprotect.api.ProtectApiClient.api_request_list",
            side_effect=BadRequest,
        ),
    ):
        await protect_client.update()


@pytest.mark.asyncio()
async def test_get_nvr(protect_client: ProtectApiClient, nvr):
    """Verifies the `get_nvr` method"""
    nvr_obj = await protect_client.get_nvr()
    nvr_dict = nvr_obj.unifi_dict()

    compare_objs(ModelType.NVR.value, nvr, nvr_dict)


@pytest.mark.asyncio()
async def test_bootstrap(protect_client: ProtectApiClient):
    """Verifies lookup of all object via ID"""
    await check_bootstrap(protect_client.bootstrap)


@pytest.mark.asyncio()
async def test_bootstrap_cached_property(protect_client: ProtectApiClient):
    """Test cached property works with bootstrap."""
    bootstrap = protect_client.bootstrap

    assert bootstrap.has_doorbell is True
    bootstrap.cameras = {}
    assert bootstrap.has_doorbell is True
    bootstrap._has_doorbell = None
    assert bootstrap.has_doorbell is False


@pytest.mark.asyncio()
async def test_bootstrap_construct(protect_client_no_debug: ProtectApiClient):
    """Verifies lookup of all object via ID"""
    await check_bootstrap(protect_client_no_debug.bootstrap)


@pytest.mark.asyncio()
@patch("uiprotect.utils.datetime", MockDatetime)
async def test_get_events_raw_default(protect_client: ProtectApiClient, now: datetime):
    events = await protect_client.get_events_raw(_allow_manual_paginate=False)

    end = now + timedelta(seconds=10)

    protect_client.api_request.assert_called_with(  # type: ignore[attr-defined]
        url="events",
        method="get",
        require_auth=True,
        raise_exception=True,
        public_api=False,
        params={
            "orderDirection": "ASC",
            "withoutDescriptions": "false",
            "start": to_js_time(end - timedelta(hours=1)),
            "end": to_js_time(end),
        },
    )
    assert len(events) == CONSTANTS["event_count"]
    for event in events:
        assert event["type"] in EventType.values()
        assert event["modelKey"] in ModelType.values()


@pytest.mark.asyncio()
async def test_get_events_raw_limit(protect_client: ProtectApiClient):
    await protect_client.get_events_raw(limit=10)

    protect_client.api_request.assert_called_with(  # type: ignore[attr-defined]
        url="events",
        method="get",
        require_auth=True,
        raise_exception=True,
        public_api=False,
        params={"orderDirection": "ASC", "withoutDescriptions": "false", "limit": 10},
    )


@pytest.mark.asyncio()
async def test_get_events_raw_types(protect_client: ProtectApiClient):
    await protect_client.get_events_raw(
        limit=10,
        types=[EventType.MOTION, EventType.SMART_DETECT],
    )

    protect_client.api_request.assert_called_with(  # type: ignore[attr-defined]
        url="events",
        method="get",
        require_auth=True,
        raise_exception=True,
        public_api=False,
        params={
            "orderDirection": "ASC",
            "withoutDescriptions": "false",
            "limit": 10,
            "types": ["motion", "smartDetectZone"],
        },
    )


# test has a scaling "expected time to complete" based on the number of
# events in the last 24 hours
@pytest.mark.timeout(CONSTANTS["event_count"] * 0.1)  # type: ignore[misc]
@pytest.mark.asyncio()
async def test_get_events(protect_client: ProtectApiClient, raw_events):
    expected_events = [
        event
        for event in raw_events
        if event["score"] >= 50 and event["type"] in EventType.device_events()
    ]

    protect_client._minimum_score = 50

    events = await protect_client.get_events(_allow_manual_paginate=False)

    assert len(events) == len(expected_events)
    for index, event in enumerate(events):
        compare_objs(event.model.value, expected_events[index], event.unifi_dict())

        if event.type.value in EventType.motion_events():
            await check_motion_event(event)


@pytest.mark.asyncio()
async def test_get_events_not_event(protect_client: ProtectApiClient, camera):
    protect_client.get_events_raw = AsyncMock(return_value=[camera])  # type: ignore[method-assign]

    assert await protect_client.get_events() == []


@pytest.mark.asyncio()
async def test_get_events_not_event_with_type(protect_client: ProtectApiClient, camera):
    camera["type"] = EventType.MOTION.value

    protect_client.get_events_raw = AsyncMock(return_value=[camera])  # type: ignore[method-assign]

    assert await protect_client.get_events() == []


@pytest.mark.skipif(not TEST_CAMERA_EXISTS, reason="Missing testdata")
@pytest.mark.asyncio()
async def test_get_device_mismatch(protect_client: ProtectApiClient, camera):
    protect_client.api_request_obj = AsyncMock(return_value=camera)  # type: ignore[method-assign]

    with pytest.raises(NvrError):
        await protect_client.get_bridge("test_id")


@pytest.mark.skipif(not TEST_CAMERA_EXISTS, reason="Missing testdata")
@pytest.mark.asyncio()
async def test_get_device_not_adopted(protect_client: ProtectApiClient, camera):
    camera["isAdopted"] = False
    protect_client.api_request_obj = AsyncMock(return_value=camera)  # type: ignore[method-assign]

    with pytest.raises(NvrError):
        await protect_client.get_camera("test_id")


@pytest.mark.skipif(not TEST_CAMERA_EXISTS, reason="Missing testdata")
@pytest.mark.asyncio()
async def test_get_device_not_adopted_enabled(protect_client: ProtectApiClient, camera):
    camera["isAdopted"] = False
    protect_client.ignore_unadopted = False
    protect_client.api_request_obj = AsyncMock(return_value=camera)  # type: ignore[method-assign]

    obj = create_from_unifi_dict(camera)
    assert_equal_dump(obj, await protect_client.get_camera("test_id"))


@pytest.mark.skipif(not TEST_CAMERA_EXISTS, reason="Missing testdata")
@pytest.mark.asyncio()
async def test_get_camera(protect_client: ProtectApiClient, camera):
    obj = create_from_unifi_dict(camera)

    assert_equal_dump(obj, await protect_client.get_camera("test_id"))


@pytest.mark.skipif(not TEST_LIGHT_EXISTS, reason="Missing testdata")
@pytest.mark.asyncio()
async def test_get_light(protect_client: ProtectApiClient, light):
    obj = create_from_unifi_dict(light)

    assert_equal_dump(obj, await protect_client.get_light("test_id"))


@pytest.mark.skipif(not TEST_SENSOR_EXISTS, reason="Missing testdata")
@pytest.mark.asyncio()
async def test_get_sensor(protect_client: ProtectApiClient, sensor):
    obj = create_from_unifi_dict(sensor)

    assert_equal_dump(obj, await protect_client.get_sensor("test_id"))


@pytest.mark.skipif(not TEST_VIEWPORT_EXISTS, reason="Missing testdata")
@pytest.mark.asyncio()
async def test_get_viewer(protect_client: ProtectApiClient, viewport):
    obj = create_from_unifi_dict(viewport)

    assert_equal_dump(obj, await protect_client.get_viewer("test_id"))


@pytest.mark.skipif(not TEST_BRIDGE_EXISTS, reason="Missing testdata")
@pytest.mark.asyncio()
async def test_get_bridge(protect_client: ProtectApiClient, bridge):
    obj = create_from_unifi_dict(bridge)

    assert_equal_dump(obj, await protect_client.get_bridge("test_id"))


@pytest.mark.skipif(not TEST_LIVEVIEW_EXISTS, reason="Missing testdata")
@pytest.mark.asyncio()
async def test_get_liveview(protect_client: ProtectApiClient, liveview):
    obj = create_from_unifi_dict(liveview)

    assert_equal_dump(obj, (await protect_client.get_liveview("test_id")))


@pytest.mark.skipif(not TEST_CAMERA_EXISTS, reason="Missing testdata")
@pytest.mark.asyncio()
async def test_get_devices_mismatch(protect_client: ProtectApiClient, cameras):
    protect_client.api_request_list = AsyncMock(return_value=cameras)  # type: ignore[method-assign]

    with pytest.raises(NvrError):
        await protect_client.get_bridges()


@pytest.mark.skipif(not TEST_CAMERA_EXISTS, reason="Missing testdata")
@pytest.mark.asyncio()
async def test_get_devices_not_adopted(protect_client: ProtectApiClient, cameras):
    cameras[0]["isAdopted"] = False
    protect_client.api_request_list = AsyncMock(return_value=cameras)  # type: ignore[method-assign]

    assert len(await protect_client.get_cameras()) == len(cameras) - 1


@pytest.mark.skipif(not TEST_CAMERA_EXISTS, reason="Missing testdata")
@pytest.mark.asyncio()
async def test_get_devices_not_adopted_enabled(
    protect_client: ProtectApiClient,
    cameras,
):
    cameras[0]["isAdopted"] = False
    protect_client.ignore_unadopted = False
    protect_client.api_request_list = AsyncMock(return_value=cameras)  # type: ignore[method-assign]

    assert len(await protect_client.get_cameras()) == len(cameras)


@pytest.mark.skipif(not TEST_CAMERA_EXISTS, reason="Missing testdata")
@pytest.mark.asyncio()
async def test_get_cameras(protect_client: ProtectApiClient, cameras):
    objs = [create_from_unifi_dict(d) for d in cameras]

    assert_equal_dump(objs, await protect_client.get_cameras())


@pytest.mark.skipif(not TEST_LIGHT_EXISTS, reason="Missing testdata")
@pytest.mark.asyncio()
async def test_get_lights(protect_client: ProtectApiClient, lights):
    objs = [create_from_unifi_dict(d) for d in lights]

    assert_equal_dump(objs, await protect_client.get_lights())


@pytest.mark.skipif(not TEST_SENSOR_EXISTS, reason="Missing testdata")
@pytest.mark.asyncio()
async def test_get_sensors(protect_client: ProtectApiClient, sensors):
    objs = [create_from_unifi_dict(d) for d in sensors]

    assert_equal_dump(objs, await protect_client.get_sensors())


@pytest.mark.skipif(not TEST_VIEWPORT_EXISTS, reason="Missing testdata")
@pytest.mark.asyncio()
async def test_get_viewers(protect_client: ProtectApiClient, viewports):
    objs = [create_from_unifi_dict(d) for d in viewports]

    assert_equal_dump(objs, await protect_client.get_viewers())


@pytest.mark.skipif(not TEST_BRIDGE_EXISTS, reason="Missing testdata")
@pytest.mark.asyncio()
async def test_get_bridges(protect_client: ProtectApiClient, bridges):
    objs = [create_from_unifi_dict(d) for d in bridges]

    assert_equal_dump(objs, await protect_client.get_bridges())


@pytest.mark.skipif(not TEST_LIVEVIEW_EXISTS, reason="Missing testdata")
@pytest.mark.asyncio()
async def test_get_liveviews(protect_client: ProtectApiClient, liveviews):
    objs = [create_from_unifi_dict(d) for d in liveviews]

    assert_equal_dump(objs, await protect_client.get_liveviews())


@pytest.mark.skipif(not TEST_SNAPSHOT_EXISTS, reason="Missing testdata")
@patch("uiprotect.utils.datetime", MockDatetime)
@patch("uiprotect.api.time.time", get_time)
@pytest.mark.asyncio()
async def test_get_camera_snapshot(protect_client: ProtectApiClient, now):
    data = await protect_client.get_camera_snapshot("test_id")
    assert data is not None

    protect_client.api_request_raw.assert_called_with(  # type: ignore[attr-defined]
        "cameras/test_id/snapshot",
        params={
            "ts": to_js_time(now),
            "force": "true",
        },
        raise_exception=False,
    )

    img = Image.open(BytesIO(data))
    assert img.format in {"PNG", "JPEG"}


@pytest.mark.skipif(not TEST_PUBLIC_API_SNAPSHOT_EXISTS, reason="Missing testdata")
@pytest.mark.asyncio()
async def test_get_public_api_camera_snapshot(protect_client: ProtectApiClient, now):
    data = await protect_client.get_public_api_camera_snapshot("test_id")
    assert data is not None

    protect_client.api_request_raw.assert_called_with(  # type: ignore[attr-defined]
        public_api=True,
        raise_exception=False,
        url="/v1/cameras/test_id/snapshot",
        params={
            "highQuality": "false",
        },
    )

    img = Image.open(BytesIO(data))
    assert img.format in {"PNG", "JPEG"}


@pytest.mark.skipif(not TEST_PUBLIC_API_SNAPSHOT_EXISTS, reason="Missing testdata")
@pytest.mark.asyncio()
async def test_get_public_api_camera_snapshot_hq_true(
    protect_client: ProtectApiClient, now
):
    data = await protect_client.get_public_api_camera_snapshot(
        "test_id", high_quality=True
    )
    assert data is not None

    protect_client.api_request_raw.assert_called_with(  # type: ignore[attr-defined]
        public_api=True,
        raise_exception=False,
        url="/v1/cameras/test_id/snapshot",
        params={
            "highQuality": "true",
        },
    )

    img = Image.open(BytesIO(data))
    assert img.format in {"PNG", "JPEG"}


@pytest.mark.skipif(not TEST_SNAPSHOT_EXISTS, reason="Missing testdata")
@patch("uiprotect.utils.datetime", MockDatetime)
@patch("uiprotect.api.time.time", get_time)
@pytest.mark.asyncio()
async def test_get_pacakge_camera_snapshot(protect_client: ProtectApiClient, now):
    data = await protect_client.get_package_camera_snapshot("test_id")
    assert data is not None

    protect_client.api_request_raw.assert_called_with(  # type: ignore[attr-defined]
        "cameras/test_id/package-snapshot",
        params={
            "ts": to_js_time(now),
            "force": "true",
        },
        raise_exception=False,
    )

    img = Image.open(BytesIO(data))
    assert img.format in {"PNG", "JPEG"}


@pytest.mark.skipif(not TEST_SNAPSHOT_EXISTS, reason="Missing testdata")
@patch("uiprotect.utils.datetime", MockDatetime)
@patch("uiprotect.api.time.time", get_time)
@pytest.mark.asyncio()
async def test_get_camera_snapshot_args(protect_client: ProtectApiClient, now):
    data = await protect_client.get_camera_snapshot("test_id", 1920, 1080)
    assert data is not None

    protect_client.api_request_raw.assert_called_with(  # type: ignore[attr-defined]
        "cameras/test_id/snapshot",
        params={
            "ts": to_js_time(now),
            "force": "true",
            "w": 1920,
            "h": 1080,
        },
        raise_exception=False,
    )

    img = Image.open(BytesIO(data))
    assert img.format in {"PNG", "JPEG"}


@pytest.mark.skipif(not TEST_SNAPSHOT_EXISTS, reason="Missing testdata")
@patch("uiprotect.utils.datetime", MockDatetime)
@patch("uiprotect.api.time.time", get_time)
@pytest.mark.asyncio()
async def test_get_package_camera_snapshot_args(protect_client: ProtectApiClient, now):
    data = await protect_client.get_package_camera_snapshot("test_id", 1920, 1080)
    assert data is not None

    protect_client.api_request_raw.assert_called_with(  # type: ignore[attr-defined]
        "cameras/test_id/package-snapshot",
        params={
            "ts": to_js_time(now),
            "force": "true",
            "w": 1920,
            "h": 1080,
        },
        raise_exception=False,
    )

    img = Image.open(BytesIO(data))
    assert img.format in {"PNG", "JPEG"}


@pytest.mark.skipif(not TEST_VIDEO_EXISTS, reason="Missing testdata")
@patch("uiprotect.api.datetime", MockDatetime)
@patch("uiprotect.api.time.time", get_time)
@pytest.mark.asyncio()
async def test_get_camera_video(protect_client: ProtectApiClient, now, tmp_binary_file):
    camera = next(iter(protect_client.bootstrap.cameras.values()))
    start = now - timedelta(seconds=CONSTANTS["camera_video_length"])

    data = await protect_client.get_camera_video(camera.id, start, now)
    assert data is not None

    protect_client.api_request_raw.assert_called_with(  # type: ignore[attr-defined]
        "video/export",
        params={
            "camera": camera.id,
            "channel": 0,
            "start": to_js_time(start),
            "end": to_js_time(now),
        },
        raise_exception=False,
    )

    tmp_binary_file.write(data)
    tmp_binary_file.close()

    validate_video_file(tmp_binary_file.name, CONSTANTS["camera_video_length"])


@pytest.mark.asyncio()
async def test_get_camera_video_http_error(
    protect_client: ProtectApiClient, now: datetime
) -> None:
    """Test get_camera_video with HTTP error response."""
    camera = next(iter(protect_client.bootstrap.cameras.values()))
    start = now - timedelta(seconds=CONSTANTS["camera_video_length"])

    # Test the simple path (no output_file) which uses api_request_raw
    protect_client.api_request_raw = AsyncMock(
        side_effect=NotAuthorized("Access denied")
    )

    with pytest.raises(NotAuthorized):
        await protect_client.get_camera_video(camera.id, start, now)


@pytest.mark.asyncio()
async def test_get_camera_video_logging(
    protect_client: ProtectApiClient, now: datetime, caplog: pytest.LogCaptureFixture
) -> None:
    """Test get_camera_video debug logging."""
    caplog.set_level(logging.DEBUG, logger="uiprotect.api")

    camera = next(iter(protect_client.bootstrap.cameras.values()))
    start = now - timedelta(seconds=CONSTANTS["camera_video_length"])

    # Create a simple async context manager class for the file mock
    class MockAsyncFile:
        async def __aenter__(self):
            return self

        async def __aexit__(self, exc_type, exc_val, exc_tb):
            pass

        async def write(self, data):
            pass

    # Mock the response
    mock_response = AsyncMock()
    mock_response.status = 200
    mock_response.close = AsyncMock()

    # Create a mock content with iter_chunked method
    class MockContent:
        def iter_chunked(self, chunk_size):
            return MockAsyncIterator()

    class MockAsyncIterator:
        def __init__(self):
            self.items = [b"test_chunk"]
            self.index = 0

        def __aiter__(self):
            return self

        async def __anext__(self):
            if self.index >= len(self.items):
                raise StopAsyncIteration
            item = self.items[self.index]
            self.index += 1
            return item

    mock_response.content = MockContent()

    # Mock aiofiles.open to return our mock file
    with patch("aiofiles.open", return_value=MockAsyncFile()):
        protect_client.request = AsyncMock(return_value=mock_response)

        await protect_client.get_camera_video(
            camera.id,
            start,
            now,
            output_file="/tmp/test.mp4",  # noqa: S108
        )

    # Check that debug log was written
    assert any(
        "Requesting camera video:" in record.message for record in caplog.records
    )


@pytest.mark.skipif(not TEST_THUMBNAIL_EXISTS, reason="Missing testdata")
@pytest.mark.asyncio()
async def test_get_event_thumbnail(protect_client: ProtectApiClient):
    data = await protect_client.get_event_thumbnail("e-test_id")
    assert data is not None

    protect_client.api_request_raw.assert_called_with(  # type: ignore[attr-defined]
        "events/test_id/thumbnail",
        params={},
        raise_exception=False,
    )

    img = Image.open(BytesIO(data))
    assert img.format in {"PNG", "JPEG"}


@pytest.mark.skipif(not TEST_THUMBNAIL_EXISTS, reason="Missing testdata")
@pytest.mark.asyncio()
async def test_get_event_thumbnail_args(protect_client: ProtectApiClient):
    data = await protect_client.get_event_thumbnail("test_id", 1920, 1080)
    assert data is not None

    protect_client.api_request_raw.assert_called_with(  # type: ignore[attr-defined]
        "events/test_id/thumbnail",
        params={
            "w": 1920,
            "h": 1080,
        },
        raise_exception=False,
    )

    img = Image.open(BytesIO(data))
    assert img.format in {"PNG", "JPEG"}


@pytest.mark.skipif(not TEST_HEATMAP_EXISTS, reason="Missing testdata")
@pytest.mark.asyncio()
async def test_get_event_heatmap(protect_client: ProtectApiClient):
    data = await protect_client.get_event_heatmap("e-test_id")
    assert data is not None

    protect_client.api_request_raw.assert_called_with(  # type: ignore[attr-defined]
        "events/test_id/heatmap",
        raise_exception=False,
    )

    img = Image.open(BytesIO(data))
    assert img.format in {"PNG", "JPEG"}


@pytest.mark.skipif(not TEST_SMART_TRACK_EXISTS, reason="Missing testdata")
@pytest.mark.asyncio()
async def test_get_event_smart_detect_track(protect_client: ProtectApiClient):
    data = await protect_client.get_event_smart_detect_track("test_id")
    assert data.camera

    protect_client.api_request.assert_called_with(  # type: ignore[attr-defined]
        url="events/test_id/smartDetectTrack",
        method="get",
        require_auth=True,
        raise_exception=True,
        public_api=False,
    )


@pytest.mark.skipif(not TEST_CAMERA_EXISTS, reason="Missing testdata")
@pytest.mark.asyncio()
async def test_get_aiport(protect_client: ProtectApiClient, aiport):
    obj = create_from_unifi_dict(aiport)

    assert_equal_dump(obj, await protect_client.get_aiport("test_id"))


@pytest.mark.skipif(not TEST_CAMERA_EXISTS, reason="Missing testdata")
@pytest.mark.asyncio()
async def test_get_aiport_not_adopted(protect_client: ProtectApiClient, aiport):
    aiport["isAdopted"] = False
    protect_client.api_request_obj = AsyncMock(return_value=aiport)

    with pytest.raises(NvrError):
        await protect_client.get_aiport("test_id")


@pytest.mark.skipif(not TEST_CAMERA_EXISTS, reason="Missing testdata")
@pytest.mark.asyncio()
async def test_get_aiport_not_adopted_enabled(protect_client: ProtectApiClient, aiport):
    aiport["isAdopted"] = False
    protect_client.ignore_unadopted = False
    protect_client.api_request_obj = AsyncMock(return_value=aiport)

    obj = create_from_unifi_dict(aiport)
    assert_equal_dump(obj, await protect_client.get_aiport("test_id"))


@pytest.mark.skipif(not TEST_CAMERA_EXISTS, reason="Missing testdata")
@pytest.mark.asyncio()
async def test_get_chime(protect_client: ProtectApiClient, chime):
    obj = create_from_unifi_dict(chime)

    assert_equal_dump(obj, await protect_client.get_chime("test_id"))


@pytest.mark.skipif(not TEST_CAMERA_EXISTS, reason="Missing testdata")
@pytest.mark.asyncio()
async def test_get_chime_not_adopted(protect_client: ProtectApiClient, chime):
    chime["isAdopted"] = False
    protect_client.api_request_obj = AsyncMock(return_value=chime)

    with pytest.raises(NvrError):
        await protect_client.get_chime("test_id")


@pytest.mark.skipif(not TEST_CAMERA_EXISTS, reason="Missing testdata")
@pytest.mark.asyncio()
async def test_get_chime_not_adopted_enabled(protect_client: ProtectApiClient, chime):
    chime["isAdopted"] = False
    protect_client.ignore_unadopted = False
    protect_client.api_request_obj = AsyncMock(return_value=chime)

    obj = create_from_unifi_dict(chime)
    assert_equal_dump(obj, await protect_client.get_chime("test_id"))


@pytest.mark.skipif(not TEST_CAMERA_EXISTS, reason="Missing testdata")
@pytest.mark.asyncio()
async def test_get_aiports(protect_client: ProtectApiClient, aiports):
    objs = [create_from_unifi_dict(d) for d in aiports]

    assert_equal_dump(objs, await protect_client.get_aiports())


@pytest.mark.asyncio()
async def test_play_speaker(protect_client: ProtectApiClient):
    """Test play_speaker with default parameters."""
    device_id = "cf1a330397c08f919d02bd7c"
    protect_client.api_request = AsyncMock()

    await protect_client.play_speaker(device_id)

    protect_client.api_request.assert_called_with(
        f"chimes/{device_id}/play-speaker",
        method="post",
        json=None,
    )


@pytest.mark.asyncio()
async def test_play_speaker_with_volume(protect_client: ProtectApiClient):
    """Test play_speaker with volume parameter."""
    device_id = "cf1a330397c08f919d02bd7c"
    volume = 5
    chime = protect_client.bootstrap.chimes[device_id]
    protect_client.api_request = AsyncMock()

    await protect_client.play_speaker(device_id, volume=volume)

    protect_client.api_request.assert_called_with(
        f"chimes/{device_id}/play-speaker",
        method="post",
        json={
            "volume": volume,
            "repeatTimes": chime.repeat_times,
            "trackNo": chime.track_no,
        },
    )


@pytest.mark.asyncio()
async def test_play_speaker_with_ringtone_id(protect_client: ProtectApiClient):
    """Test play_speaker with ringtone_id parameter."""
    device_id = "cf1a330397c08f919d02bd7c"
    ringtone_id = "ringtone_1"
    chime = protect_client.bootstrap.chimes[device_id]
    protect_client.api_request = AsyncMock()

    await protect_client.play_speaker(device_id, ringtone_id=ringtone_id)

    protect_client.api_request.assert_called_with(
        f"chimes/{device_id}/play-speaker",
        method="post",
        json={
            "volume": chime.volume,
            "repeatTimes": chime.repeat_times,
            "ringtoneId": ringtone_id,
        },
    )


@pytest.mark.asyncio()
async def test_play_speaker_invalid_chime_id(protect_client: ProtectApiClient):
    """Test play_speaker with invalid chime ID."""
    device_id = "invalid_id"
    protect_client.api_request = AsyncMock()

    with pytest.raises(BadRequest):
        await protect_client.play_speaker(device_id, volume=5)


@pytest.mark.asyncio()
async def test_play_speaker_with_all_parameters(protect_client: ProtectApiClient):
    """Test play_speaker with all parameters."""
    device_id = "cf1a330397c08f919d02bd7c"
    volume = 5
    repeat_times = 3
    ringtone_id = "ringtone_1"
    track_no = 2
    protect_client.api_request = AsyncMock()

    await protect_client.play_speaker(
        device_id,
        volume=volume,
        repeat_times=repeat_times,
        ringtone_id=ringtone_id,
        track_no=track_no,
    )

    protect_client.api_request.assert_called_with(
        f"chimes/{device_id}/play-speaker",
        method="post",
        json={
            "volume": volume,
            "repeatTimes": repeat_times,
            "ringtoneId": ringtone_id,
        },
    )


@pytest.mark.asyncio()
async def test_set_light_is_led_force_on(protect_client: ProtectApiClient):
    """Test set_light_is_led_force_on with valid parameters."""
    device_id = "test_light_id"
    is_led_force_on = True
    protect_client.api_request = AsyncMock()

    await protect_client.set_light_is_led_force_on(device_id, is_led_force_on)

    protect_client.api_request.assert_called_with(
        f"lights/{device_id}",
        method="patch",
        json={"lightOnSettings": {"isLedForceOn": is_led_force_on}},
    )


@pytest.mark.asyncio()
async def test_set_light_is_led_force_on_false(protect_client: ProtectApiClient):
    """Test set_light_is_led_force_on with is_led_force_on set to False."""
    device_id = "test_light_id"
    is_led_force_on = False
    protect_client.api_request = AsyncMock()

    await protect_client.set_light_is_led_force_on(device_id, is_led_force_on)

    protect_client.api_request.assert_called_with(
        f"lights/{device_id}",
        method="patch",
        json={"lightOnSettings": {"isLedForceOn": is_led_force_on}},
    )


@pytest.mark.asyncio()
async def test_set_light_is_led_force_on_invalid_device_id(
    protect_client: ProtectApiClient,
):
    """Test set_light_is_led_force_on with invalid device ID."""
    device_id = "invalid_id"
    is_led_force_on = True
    protect_client.api_request = AsyncMock(side_effect=BadRequest)

    with pytest.raises(BadRequest):
        await protect_client.set_light_is_led_force_on(device_id, is_led_force_on)


@pytest.mark.asyncio()
async def test_create_api_key_success(protect_client: ProtectApiClient):
    protect_client.api_request = AsyncMock(
        return_value={"data": {"full_api_key": "test_api_key"}}
    )
    result = await protect_client.create_api_key("test")
    assert result == "test_api_key"
    protect_client.api_request.assert_called_with(
        api_path="/proxy/users/api/v2",
        url="/user/self/keys",
        method="post",
        json={"name": "test"},
    )


@pytest.mark.asyncio()
async def test_create_api_key_empty_name(protect_client: ProtectApiClient):
    protect_client._last_token_cookie_decode = {"userId": "test_user_id"}
    with pytest.raises(BadRequest, match="API key name cannot be empty"):
        await protect_client.create_api_key("")


@pytest.mark.asyncio()
async def test_create_api_key_failure(protect_client: ProtectApiClient):
    protect_client.api_request = AsyncMock(return_value={})
    protect_client._last_token_cookie_decode = {"userId": "test_user_id"}
    with pytest.raises(BadRequest, match="Failed to create API key"):
        await protect_client.create_api_key("test")


@pytest.mark.asyncio()
async def test_api_request_raw_with_custom_api_path() -> None:
    """Test api_request_raw uses custom api_path when provided"""
    client = ProtectApiClient(
        "127.0.0.1",
        0,
        "test",
        "test",
        verify_ssl=False,
    )

    # Mock the request method to verify the path
    mock_response = AsyncMock()
    mock_response.status = 200
    mock_response.read = AsyncMock(return_value=b"test_response")
    mock_response.close = AsyncMock()

    client.request = AsyncMock(return_value=mock_response)

    result = await client.api_request_raw("/test/endpoint", api_path="/custom/api/path")

    assert result == b"test_response"
    client.request.assert_called_with(
        "get",
        "/custom/api/path/test/endpoint",
        require_auth=True,
        auto_close=False,
        public_api=False,
    )


@pytest.mark.asyncio()
async def test_api_request_raw_with_default_api_path() -> None:
    """Test api_request_raw uses default api_path when not provided"""
    client = ProtectApiClient(
        "127.0.0.1",
        0,
        "test",
        "test",
        verify_ssl=False,
    )

    # Mock the request method to verify the path
    mock_response = AsyncMock()
    mock_response.status = 200
    mock_response.read = AsyncMock(return_value=b"test_response")
    mock_response.close = AsyncMock()

    client.request = AsyncMock(return_value=mock_response)

    result = await client.api_request_raw("/test/endpoint")

    assert result == b"test_response"
    client.request.assert_called_with(
        "get",
        f"{client.private_api_path}/test/endpoint",
        require_auth=True,
        auto_close=False,
        public_api=False,
    )


@pytest.mark.asyncio
async def test_read_auth_config_file_not_found():
    client = ProtectApiClient(
        "127.0.0.1",
        0,
        "test",
        "test",
        verify_ssl=False,
    )
    with patch("aiofiles.open", side_effect=FileNotFoundError):
        result = await client._read_auth_config()
        assert result is None


class AsyncMockOpen:
    def __init__(self, read_data: bytes):
        self._read_data = read_data

    async def __aenter__(self):
        return self

    async def __aexit__(self, exc_type, exc, tb):
        pass

    async def read(self):
        return self._read_data


@pytest.mark.asyncio
async def test_read_auth_config_empty_file():
    client = ProtectApiClient(
        "127.0.0.1",
        0,
        "test",
        "test",
        verify_ssl=False,
    )
    with patch("aiofiles.open", return_value=AsyncMockOpen(b"")):
        result = await client._read_auth_config()
        assert result is None


@pytest.mark.asyncio
async def test_read_auth_config_invalid_json():
    client = ProtectApiClient(
        "127.0.0.1",
        0,
        "test",
        "test",
        verify_ssl=False,
    )
    with patch("aiofiles.open", return_value=AsyncMockOpen(b"{invalid json")):
        result = await client._read_auth_config()
        assert result is None


@pytest.mark.asyncio
async def test_read_auth_config_no_session():
    client = ProtectApiClient(
        "127.0.0.1",
        0,
        "test",
        "test",
        verify_ssl=False,
    )
    with patch("aiofiles.open", return_value=AsyncMockOpen(b"{}")):
        result = await client._read_auth_config()
        assert result is None


def test_api_key_init():
    client = ProtectApiClient(
        "127.0.0.1",
        0,
        "user",
        "pass",
        api_key="my_key",
        verify_ssl=False,
    )
    assert hasattr(client, "_api_key")
    assert client._api_key == "my_key"


@pytest.mark.asyncio()
@patch("uiprotect.api.ProtectApiClient.request")
async def test_authenticate_sets_csrf_token(mock_request: AsyncMock) -> None:
    """Test that authenticate() extracts and sets the x-csrf-token header."""
    mock_response = AsyncMock()
    mock_response.status = 200
    mock_response.headers = {
        "set-cookie": "TOKEN=test_token_value; path=/",
        "x-csrf-token": "test-csrf-token-12345",
    }
    mock_response.cookies = {}
    mock_request.return_value = mock_response

    client = ProtectApiClient(
        "127.0.0.1",
        0,
        "test_user",
        "test_pass",
        verify_ssl=False,
        store_sessions=False,
    )

    await client.authenticate()

    assert client.headers is not None
    assert client.headers.get("x-csrf-token") == "test-csrf-token-12345"
    assert client._is_authenticated is True

    mock_request.assert_called_once_with(
        "post",
        url="/api/auth/login",
        json={
            "username": "test_user",
            "password": "test_pass",
            "rememberMe": False,
        },
    )


@pytest.mark.asyncio()
@patch("uiprotect.api.ProtectApiClient.request")
async def test_authenticate_without_csrf_token(mock_request: AsyncMock) -> None:
    """Test that authenticate() works even if no x-csrf-token is returned."""
    mock_response = AsyncMock()
    mock_response.status = 200
    mock_response.headers = {
        "set-cookie": "TOKEN=test_token_value; path=/",
    }
    mock_response.cookies = {}
    mock_request.return_value = mock_response

    client = ProtectApiClient(
        "127.0.0.1",
        0,
        "test_user",
        "test_pass",
        verify_ssl=False,
        store_sessions=False,
    )

    await client.authenticate()

    assert client.headers is None or client.headers.get("x-csrf-token") is None
    assert client._is_authenticated is True


@pytest.mark.asyncio()
async def test_load_session_rejects_missing_csrf_token(tmp_path: Path) -> None:
    """Test that _read_auth_config rejects sessions without CSRF token."""
    client = ProtectApiClient(
        "127.0.0.1",
        0,
        "test_user",
        "test_pass",
        verify_ssl=False,
        store_sessions=True,
        config_dir=tmp_path,
    )

    # Create a config file with a session but no CSRF token (simulating old session)
    session_hash = get_user_hash(str(client._url), "test_user")
    config = {
        "sessions": {
            session_hash: {
                "metadata": {"path": "/", "expires": "Sun, 21 Dec 2025 13:44:52 GMT"},
                "cookiename": "TOKEN",
                "value": "old_token_without_csrf",
                "csrf": None,  # Old session without CSRF token
            }
        }
    }

    config_file = tmp_path / "unifi_protect.json"
    config_file.write_bytes(orjson.dumps(config))

    # Try to load the session
    cookie = await client._read_auth_config()

    # Should return None because CSRF token is missing
    assert cookie is None
    assert client._is_authenticated is False


@pytest.mark.asyncio()
async def test_load_session_accepts_valid_csrf_token(tmp_path: Path) -> None:
    """Test that _read_auth_config accepts sessions with valid CSRF token."""
    client = ProtectApiClient(
        "127.0.0.1",
        0,
        "test_user",
        "test_pass",
        verify_ssl=False,
        store_sessions=True,
        config_dir=tmp_path,
    )

    # Create a config file with a session including CSRF token
    session_hash = get_user_hash(str(client._url), "test_user")
    config = {
        "sessions": {
            session_hash: {
                "metadata": {"path": "/", "expires": "Sun, 21 Dec 2025 13:44:52 GMT"},
                "cookiename": "TOKEN",
                "value": "valid_token_with_csrf",
                "csrf": "valid-csrf-token-12345",
            }
        }
    }

    config_file = tmp_path / "unifi_protect.json"
    config_file.write_bytes(orjson.dumps(config))

    # Try to load the session
    cookie = await client._read_auth_config()

    # Should successfully load the session
    assert cookie is not None
    assert client._is_authenticated is True
    assert client.headers is not None
    assert client.headers.get("x-csrf-token") == "valid-csrf-token-12345"


@pytest.mark.asyncio()
async def test_load_session_with_invalid_token(tmp_path: Path) -> None:
    """Test that loading a session with an invalid token (not enough segments) handles gracefully."""
    client = ProtectApiClient(
        "127.0.0.1",
        0,
        "test_user",
        "test_pass",
        verify_ssl=False,
        store_sessions=True,
        config_dir=tmp_path,
    )

    # Create a config file with a session containing an invalid token
    # (not a valid JWT format - should have 3 segments separated by dots)
    session_hash = get_user_hash(str(client._url), "test_user")
    config = {
        "sessions": {
            session_hash: {
                "metadata": {"path": "/", "expires": "Sun, 21 Dec 2025 13:44:52 GMT"},
                "cookiename": "TOKEN",
                "value": "invalid_token_not_jwt",  # Invalid: only 1 segment, not 3
                "csrf": "valid-csrf-token-12345",
            }
        }
    }

    config_file = tmp_path / "unifi_protect.json"
    config_file.write_bytes(orjson.dumps(config))

    # Load the session
    cookie = await client._read_auth_config()

    # Should successfully load the cookie even if token is invalid
    assert cookie is not None
    assert client._is_authenticated is True
    assert client._last_token_cookie is not None

    # The decode should fail gracefully and return None
    # This simulates the "Authentication token decode error: Not enough segments" from the issue
    decoded = decode_token_cookie(client._last_token_cookie)
    assert decoded is None

    # Verify is_authenticated returns False for invalid token
    assert client.is_authenticated() is False


@pytest.mark.asyncio()
async def test_load_session_with_token_two_segments(tmp_path: Path) -> None:
    """Test that loading a session with a token having only 2 segments handles gracefully."""
    client = ProtectApiClient(
        "127.0.0.1",
        0,
        "test_user",
        "test_pass",
        verify_ssl=False,
        store_sessions=True,
        config_dir=tmp_path,
    )

    # Create a config file with a token that has 2 segments instead of 3
    session_hash = get_user_hash(str(client._url), "test_user")
    config = {
        "sessions": {
            session_hash: {
                "metadata": {"path": "/", "expires": "Sun, 21 Dec 2025 13:44:52 GMT"},
                "cookiename": "TOKEN",
                "value": "segment1.segment2",  # Invalid: only 2 segments instead of 3
                "csrf": "valid-csrf-token-12345",
            }
        }
    }

    config_file = tmp_path / "unifi_protect.json"
    config_file.write_bytes(orjson.dumps(config))

    # Load the session
    cookie = await client._read_auth_config()

    # Should successfully load the cookie even if token is invalid
    assert cookie is not None
    assert client._is_authenticated is True
    assert client._last_token_cookie is not None

    # The decode should fail gracefully and return None
    decoded = decode_token_cookie(client._last_token_cookie)
    assert decoded is None

    # Verify is_authenticated returns False for invalid token
    assert client.is_authenticated() is False


@pytest.mark.asyncio()
@patch("uiprotect.api.ProtectApiClient.request")
async def test_invalid_token_triggers_reauthentication(
    mock_request: AsyncMock, tmp_path: Path
) -> None:
    """Test that an invalid token in session triggers re-authentication and updates the session file."""
    # Create a config file with an invalid token (like from the GitHub issue)
    session_hash = get_user_hash("https://127.0.0.1:0", "test_user")
    invalid_config = {
        "sessions": {
            session_hash: {
                "metadata": {"path": "/", "expires": "Sun, 21 Dec 2025 13:44:52 GMT"},
                "cookiename": "TOKEN",
                "value": "invalid_token",  # Not a valid JWT
                "csrf": "old-csrf-token",
            }
        }
    }

    config_file = tmp_path / "unifi_protect.json"
    config_file.write_bytes(orjson.dumps(invalid_config))

    # Setup mock for authentication
    mock_auth_response = AsyncMock()
    mock_auth_response.status = 200
    mock_auth_response.headers = {
        "set-cookie": "TOKEN=eyJhbGciOiJIUzI1NiIsInR5cCI6IkpXVCJ9.eyJzdWIiOiJ0ZXN0IiwiZXhwIjoxNzMzMDAwMDAwfQ.test; path=/",
        "x-csrf-token": "new-csrf-token-12345",
    }
    mock_auth_response.cookies = {}
    mock_request.return_value = mock_auth_response

    client = ProtectApiClient(
        "127.0.0.1",
        0,
        "test_user",
        "test_pass",
        verify_ssl=False,
        store_sessions=True,
        config_dir=tmp_path,
    )

    # Ensure authentication is triggered (which loads the session first)
    await client.ensure_authenticated()

    # Should have called authenticate() due to invalid token
    assert mock_request.called
    assert client._is_authenticated is True

    # Verify the session file was updated with the new valid token
    updated_config = orjson.loads(config_file.read_bytes())
    session_data = updated_config["sessions"][session_hash]
    assert session_data["csrf"] == "new-csrf-token-12345"
    # The new token should be a valid JWT format (3 segments)
    assert session_data["value"].count(".") == 2


@pytest.mark.asyncio()
async def test_clear_session_removes_specific_session(tmp_path: Path) -> None:
    """Test that clear_session removes only the specific user/host session."""
    client = ProtectApiClient(
        "127.0.0.1",
        0,
        "test_user",
        "test_pass",
        verify_ssl=False,
        store_sessions=True,
        config_dir=tmp_path,
    )

    session_hash = get_user_hash(str(client._url), "test_user")
    config = {
        "sessions": {
            session_hash: {
                "metadata": {"path": "/", "expires": "Sun, 21 Dec 2025 13:44:52 GMT"},
                "cookiename": "TOKEN",
                "value": "some_token_value",
                "csrf": "some-csrf-token",
            },
            "other_session_hash": {
                "metadata": {"path": "/"},
                "cookiename": "TOKEN",
                "value": "other_token",
                "csrf": "other-csrf",
            },
        }
    }

    config_file = tmp_path / "unifi_protect.json"
    config_file.write_bytes(orjson.dumps(config))

    await client.clear_session()

    # File should still exist with the other session intact
    updated_config = orjson.loads(config_file.read_bytes())
    assert session_hash not in updated_config["sessions"]
    assert "other_session_hash" in updated_config["sessions"]
    assert client._is_authenticated is False


@pytest.mark.asyncio()
@patch("uiprotect.api._LOGGER")
async def test_clear_all_sessions_removes_file(
    mock_logger: Mock, tmp_path: Path
) -> None:
    """Test that clear_all_sessions removes the config file and logs debug message."""
    client = ProtectApiClient(
        "127.0.0.1",
        0,
        "test_user",
        "test_pass",
        verify_ssl=False,
        store_sessions=True,
        config_dir=tmp_path,
    )

    config = {
        "sessions": {
            "hash1": {
                "metadata": {"path": "/"},
                "cookiename": "TOKEN",
                "value": "token1",
                "csrf": "csrf1",
            },
            "hash2": {
                "metadata": {"path": "/"},
                "cookiename": "TOKEN",
                "value": "token2",
                "csrf": "csrf2",
            },
        }
    }

    config_file = tmp_path / "unifi_protect.json"
    config_file.write_bytes(orjson.dumps(config))

    await client.clear_all_sessions()

    assert not config_file.exists()
    assert client._is_authenticated is False
    assert client._last_token_cookie is None
    assert client._last_token_cookie_decode is None
    mock_logger.debug.assert_called_once_with("Cleared all sessions from config file")


@pytest.mark.asyncio()
@pytest.mark.parametrize("clear_method", ["clear_session", "clear_all_sessions"])
async def test_clear_methods_do_nothing_when_sessions_disabled(
    tmp_path: Path, clear_method: str
) -> None:
    """Test that clear methods do nothing when store_sessions=False."""
    client = ProtectApiClient(
        "127.0.0.1",
        0,
        "test_user",
        "test_pass",
        verify_ssl=False,
        store_sessions=False,
        config_dir=tmp_path,
    )

    config_file = tmp_path / "unifi_protect.json"
    config_file.write_bytes(orjson.dumps({"sessions": {}}))

    await getattr(client, clear_method)()

    # File should still exist since sessions are disabled
    assert config_file.exists()
    config = orjson.loads(config_file.read_bytes())
    assert config == {"sessions": {}}


@pytest.mark.asyncio()
async def test_clear_session_with_invalid_config_file(tmp_path: Path) -> None:
    """Test that clear_session handles invalid config file gracefully."""
    client = ProtectApiClient(
        "127.0.0.1",
        0,
        "test_user",
        "test_pass",
        verify_ssl=False,
        store_sessions=True,
        config_dir=tmp_path,
    )

    # Create a config file with invalid JSON
    config_file = tmp_path / "unifi_protect.json"
    config_file.write_text("invalid json content {{{")

    # Call clear_session - should handle the exception gracefully
    await client.clear_session()

    # File should still exist
    assert config_file.exists()


@pytest.mark.asyncio()
@pytest.mark.parametrize("clear_method", ["clear_session", "clear_all_sessions"])
async def test_clear_methods_handle_missing_file(
    tmp_path: Path, clear_method: str
) -> None:
    """Test that clear methods handle missing config file gracefully."""
    client = ProtectApiClient(
        "127.0.0.1",
        0,
        "test_user",
        "test_pass",
        verify_ssl=False,
        store_sessions=True,
        config_dir=tmp_path,
    )
    # Set auth state to simulate authenticated client
    client._is_authenticated = True
    client._last_token_cookie = "some_token"  # noqa: S105

    # Don't create the config file
    await getattr(client, clear_method)()

    # No file should exist and no error should be raised
    config_file = tmp_path / "unifi_protect.json"
    assert not config_file.exists()
    # Client state should NOT be reset since no file was found
    assert client._is_authenticated is True
    assert client._last_token_cookie == "some_token"  # noqa: S105


@pytest.mark.asyncio()
async def test_clear_session_when_session_not_in_config(tmp_path: Path) -> None:
    """Test that clear_session handles missing session hash gracefully."""
    client = ProtectApiClient(
        "127.0.0.1",
        0,
        "test_user",
        "test_pass",
        verify_ssl=False,
        store_sessions=True,
        config_dir=tmp_path,
    )
    # Set auth state to simulate authenticated client
    client._is_authenticated = True
    client._last_token_cookie = "some_token"  # noqa: S105

    config = {
        "sessions": {
            "different_hash": {
                "metadata": {"path": "/"},
                "cookiename": "TOKEN",
                "value": "token1",
                "csrf": "csrf1",
            }
        }
    }

    config_file = tmp_path / "unifi_protect.json"
    config_file.write_bytes(orjson.dumps(config))

    await client.clear_session()

    # File should still have the original session
    updated_config = orjson.loads(config_file.read_bytes())
    assert "different_hash" in updated_config["sessions"]
    # Client state should NOT be reset since no session was actually removed
    assert client._is_authenticated is True
    assert client._last_token_cookie == "some_token"  # noqa: S105


@pytest.mark.asyncio()
@patch("uiprotect.api.aos.remove")
async def test_clear_all_sessions_handles_file_disappearing(
    mock_remove: AsyncMock, tmp_path: Path
) -> None:
    """Test that clear_all_sessions handles FileNotFoundError if file disappears during removal."""
    client = ProtectApiClient(
        "127.0.0.1",
        0,
        "test_user",
        "test_pass",
        verify_ssl=False,
        store_sessions=True,
    )
    client.config_dir = tmp_path
    # Set auth state to simulate authenticated client
    client._is_authenticated = True
    client._last_token_cookie = "some_token"  # noqa: S105

    # Create config file so path.exists() check passes
    config_file = tmp_path / "unifi_protect.json"
    config_file.write_bytes(orjson.dumps({"sessions": {}}))

    # Mock aos.remove to raise FileNotFoundError (race condition simulation)
    mock_remove.side_effect = FileNotFoundError(
        "File disappeared between exists() and remove()"
    )

    # Should not raise exception even though remove() fails
    await client.clear_all_sessions()

    # Should have attempted to remove the file
    mock_remove.assert_called_once()
    # Client state should NOT be reset since file removal failed
    assert client._is_authenticated is True
    assert client._last_token_cookie == "some_token"  # noqa: S105


@pytest.mark.asyncio()
@patch("uiprotect.api.ProtectApiClient.request")
async def test_authenticate_with_session_storage(
    mock_request: AsyncMock, tmp_path: Path
) -> None:
    """Test that authenticate() stores session with CSRF token when store_sessions=True."""
    mock_response = AsyncMock()
    mock_response.status = 200
    mock_response.headers = {
        "set-cookie": "TOKEN=stored_token_value; path=/; Secure; HttpOnly",
        "x-csrf-token": "stored-csrf-token-67890",
    }
    mock_response.cookies = {}
    mock_request.return_value = mock_response

    client = ProtectApiClient(
        "127.0.0.1",
        0,
        "test_user",
        "test_pass",
        verify_ssl=False,
        store_sessions=True,
    )
    client.config_dir = tmp_path

    await client.authenticate()

    # Verify authentication succeeded
    assert client._is_authenticated is True
    assert client.headers is not None
    assert client.headers.get("x-csrf-token") == "stored-csrf-token-67890"

    # Verify session was saved to file
    config_file = tmp_path / "unifi_protect.json"
    assert config_file.exists()

    config = orjson.loads(config_file.read_bytes())
    assert "sessions" in config
    sessions = config["sessions"]
    assert len(sessions) == 1

    # Get the session (there's only one)
    session = next(iter(sessions.values()))
    assert session["csrf"] == "stored-csrf-token-67890"
    assert "TOKEN" in session["cookiename"]


@pytest.mark.asyncio()
async def test_csrf_token_rotation() -> None:
    """Test that _update_last_token_cookie updates CSRF token when server sends new one."""
    client = ProtectApiClient(
        "127.0.0.1",
        0,
        "test_user",
        "test_pass",
        verify_ssl=False,
        store_sessions=False,
    )

    # Set initial CSRF token
    client.set_header("x-csrf-token", "initial-csrf-token")

    # Simulate API response with new CSRF token
    mock_response = AsyncMock()
    mock_response.headers = {
        "x-csrf-token": "rotated-csrf-token",
    }
    mock_response.cookies = {}

    # Call the method that updates CSRF token
    await client._update_last_token_cookie(mock_response)

    # Verify CSRF token was updated
    assert client.headers is not None
    assert client.headers.get("x-csrf-token") == "rotated-csrf-token"


@pytest.mark.asyncio()
async def test_get_meta_info_calls_public_api():
    client = ProtectApiClient(
        "127.0.0.1",
        0,
        "user",
        "pass",
        api_key="my_key",
        verify_ssl=False,
    )
    client.api_request = AsyncMock(return_value={"applicationVersion": "1.0.0"})
    result = await client.get_meta_info()
    assert result.applicationVersion == "1.0.0"
    client.api_request.assert_called_with(url="/v1/meta/info", public_api=True)


@pytest.mark.asyncio()
async def test_api_request_raw_public_api_sets_path_and_header():
    client = ProtectApiClient(
        "127.0.0.1",
        0,
        "user",
        "pass",
        api_key="my_key",
        verify_ssl=False,
    )
    mock_response = AsyncMock()
    mock_response.status = 200
    mock_response.read = AsyncMock(return_value=b"public_response")
    mock_response.close = AsyncMock()
    client.request = AsyncMock(return_value=mock_response)

    result = await client.api_request_raw(
        "/v1/meta/info",
        public_api=True,
    )
    assert result == b"public_response"
    client.request.assert_called_with(
        "get",
        f"{client.public_api_path}/v1/meta/info",
        require_auth=True,
        auto_close=False,
        public_api=True,
    )


@pytest.mark.asyncio()
async def test_api_request_raw_public_api_requires_api_key():
    client = ProtectApiClient(
        "127.0.0.1",
        0,
        "user",
        "pass",
        api_key=None,
        verify_ssl=False,
    )
    # Patch get_session to avoid aiohttp session creation
    client.get_session = AsyncMock()
    with pytest.raises(
        NotAuthorized, match="API key is required for public API requests"
    ):
        await client.api_request_raw(
            "/v1/meta/info",
            public_api=True,
        )


@pytest.mark.asyncio()
async def test_get_meta_info_invalid_response_type():
    client = ProtectApiClient(
        "127.0.0.1",
        0,
        "user",
        "pass",
        api_key="my_key",
        verify_ssl=False,
    )
    # Mock api_request to return a non-dict value
    client.api_request = AsyncMock(return_value=None)
    with pytest.raises(NvrError, match="Failed to retrieve meta info from public API"):
        await client.get_meta_info()


@pytest.mark.asyncio()
async def test_public_api_sets_x_api_key_header() -> None:
    """Test that X-API-KEY header is set when using public API."""
    client = ProtectApiClient(
        "127.0.0.1",
        0,
        "user",
        "pass",
        api_key="test_api_key_123",
        verify_ssl=False,
        store_sessions=False,  # Disable session storage to avoid auth cookie updates
    )

    # Create a mock session and response
    mock_session = AsyncMock()
    mock_response = AsyncMock()
    mock_response.status = 200
    mock_response.content_type = "application/json"
    mock_response.read = AsyncMock(return_value=b'{"test": "data"}')
    mock_response.release = AsyncMock()
    mock_response.close = AsyncMock()
    mock_response.url = "https://127.0.0.1:0/proxy/protect/integration/v1/test"
    mock_response.cookies = {}  # Empty cookies to avoid cookie processing

    # Track headers passed to session.request
    actual_headers: dict[str, str] | None = None

    # Create async context manager for the request
    class MockRequestContext:
        async def __aenter__(self) -> AsyncMock:
            return mock_response

        async def __aexit__(
            self,
            exc_type: type[BaseException] | None,
            exc_val: BaseException | None,
            exc_tb: Any,
        ) -> None:
            return None

    def mock_session_request(
        method: str, url: str, headers: dict[str, str] | None = None, **kwargs: Any
    ) -> MockRequestContext:
        nonlocal actual_headers
        actual_headers = headers
        return MockRequestContext()

    mock_session.request = mock_session_request
    client.get_public_api_session = AsyncMock(return_value=mock_session)

    # Make a public API request
    await client.api_request_raw("/v1/test", public_api=True)

    # Verify the X-API-KEY header was set
    assert actual_headers == {"X-API-KEY": "test_api_key_123"}


@pytest.mark.asyncio
async def test_get_public_api_session_creates_and_reuses_session():
    client = ProtectApiClient(
        "127.0.0.1",
        0,
        "user",
        "pass",
        verify_ssl=False,
    )
    session1 = await client.get_public_api_session()
    assert isinstance(session1, aiohttp.ClientSession)
    session2 = await client.get_public_api_session()
    assert session1 is session2
    await session1.close()
    session3 = await client.get_public_api_session()
    assert session3 is not session1
    assert isinstance(session3, aiohttp.ClientSession)
    await session3.close()


@pytest.mark.asyncio
async def test_public_api_session_constructor_assignment():
    async with aiohttp.ClientSession() as session:
        client = ProtectApiClient(
            "127.0.0.1",
            0,
            "user",
            "pass",
            public_api_session=session,
            verify_ssl=False,
        )
        assert client._public_api_session is session


@pytest.mark.asyncio()
async def test_request_uses_get_session_for_private_api():
    """Test that request uses get_session (not get_public_api_session) for private API calls."""
    client = ProtectApiClient(
        "127.0.0.1",
        0,
        "user",
        "pass",
        verify_ssl=False,
    )
    # Patch get_session to return a mock session
    mock_session = AsyncMock()
    mock_response = AsyncMock()
    mock_response.status = 200
    mock_response.content_type = "application/json"
    mock_response.read = AsyncMock(return_value=b"{}")
    mock_response.release = AsyncMock()
    mock_response.close = AsyncMock()
    mock_response.headers = {}
    mock_response.cookies = {}

    # __aenter__ returns the response
    class MockRequestContext:
        async def __aenter__(self):
            return mock_response

        async def __aexit__(self, exc_type, exc_val, exc_tb):
            pass

    mock_session.request = lambda *args, **kwargs: MockRequestContext()
    client.get_session = AsyncMock(return_value=mock_session)
    client.ensure_authenticated = AsyncMock()
    # Should use get_session, not get_public_api_session
    client.get_public_api_session = AsyncMock()
    # Call request with public_api=False
    result = await client.request("get", "/test/endpoint", public_api=False)
    assert result is mock_response
    client.get_session.assert_awaited()
    client.get_public_api_session.assert_not_called()


@pytest.mark.asyncio
async def test_close_public_api_session():
    async with aiohttp.ClientSession() as session:
        client = ProtectApiClient(
            "127.0.0.1",
            0,
            "user",
            "pass",
            public_api_session=session,
            verify_ssl=False,
        )
        # Should be the same session
        assert client._public_api_session is session
        # Close the session
        await client.close_public_api_session()
        # Should be None after closing
        assert client._public_api_session is None
        # Should be idempotent (no error if called again)
        await client.close_public_api_session()


def test_set_api_key_sets_value():
    client = ProtectApiClient(
        "127.0.0.1",
        0,
        "user",
        "pass",
        api_key=None,
        verify_ssl=False,
    )
    client.set_api_key("test_key")
    assert client._api_key == "test_key"


def test_set_api_key_empty_raises():
    client = ProtectApiClient(
        "127.0.0.1",
        0,
        "user",
        "pass",
        api_key=None,
        verify_ssl=False,
    )

    with pytest.raises(BadRequest, match="API key cannot be empty"):
        client.set_api_key("")


def test_is_api_key_set_true():
    client = ProtectApiClient(
        "127.0.0.1",
        0,
        "user",
        "pass",
        api_key="my_key",
        verify_ssl=False,
    )
    assert client.is_api_key_set() is True


def test_is_api_key_set_false():
    client = ProtectApiClient(
        "127.0.0.1",
        0,
        "user",
        "pass",
        api_key=None,
        verify_ssl=False,
    )
    assert client.is_api_key_set() is False


@pytest.mark.asyncio
async def test_create_camera_rtsps_streams_with_list_qualities():
    """Test creating RTSPS streams with a list of qualities."""
    client = ProtectApiClient(
        "127.0.0.1",
        0,
        "user",
        "pass",
        api_key="test_key",
        verify_ssl=False,
    )

    mock_response = (
        b'{"high": "rtsps://example.com/high", "medium": "rtsps://example.com/medium"}'
    )

    with patch.object(
        client, "api_request_raw", new=AsyncMock(return_value=mock_response)
    ) as mock_request:
        result = await client.create_camera_rtsps_streams(
            "camera123", ["high", "medium"]
        )

        mock_request.assert_called_once_with(
            public_api=True,
            url="/v1/cameras/camera123/rtsps-stream",
            method="POST",
            json={"qualities": ["high", "medium"]},
        )

        assert result is not None
        assert result.get_stream_url("high") == "rtsps://example.com/high"
        assert result.get_stream_url("medium") == "rtsps://example.com/medium"


@pytest.mark.asyncio
async def test_create_camera_rtsps_streams_with_string_quality():
    """Test creating RTSPS streams with a single quality string."""
    client = ProtectApiClient(
        "127.0.0.1",
        0,
        "user",
        "pass",
        api_key="test_key",
        verify_ssl=False,
    )

    mock_response = b'{"high": "rtsps://example.com/high"}'

    with patch.object(
        client, "api_request_raw", new=AsyncMock(return_value=mock_response)
    ) as mock_request:
        result = await client.create_camera_rtsps_streams("camera123", "high")

        mock_request.assert_called_once_with(
            public_api=True,
            url="/v1/cameras/camera123/rtsps-stream",
            method="POST",
            json={"qualities": ["high"]},
        )

        assert result is not None
        assert result.get_stream_url("high") == "rtsps://example.com/high"


@pytest.mark.asyncio
async def test_create_camera_rtsps_streams_none_response():
    """Test creating RTSPS streams with None response."""
    client = ProtectApiClient(
        "127.0.0.1",
        0,
        "user",
        "pass",
        api_key="test_key",
        verify_ssl=False,
    )

    with patch.object(
        client, "api_request_raw", new=AsyncMock(return_value=None)
    ) as mock_request:
        result = await client.create_camera_rtsps_streams("camera123", ["high"])

        mock_request.assert_called_once_with(
            public_api=True,
            url="/v1/cameras/camera123/rtsps-stream",
            method="POST",
            json={"qualities": ["high"]},
        )

        assert result is None


@pytest.mark.asyncio
async def test_create_camera_rtsps_streams_invalid_json():
    """Test creating RTSPS streams with invalid JSON response."""
    client = ProtectApiClient(
        "127.0.0.1",
        0,
        "user",
        "pass",
        api_key="test_key",
        verify_ssl=False,
    )

    with patch.object(
        client, "api_request_raw", new=AsyncMock(return_value=b"invalid json")
    ) as mock_request:
        result = await client.create_camera_rtsps_streams("camera123", ["high"])

        mock_request.assert_called_once()
        assert result is None


@pytest.mark.asyncio
async def test_get_camera_rtsps_streams():
    """Test getting existing RTSPS streams."""
    client = ProtectApiClient(
        "127.0.0.1",
        0,
        "user",
        "pass",
        api_key="test_key",
        verify_ssl=False,
    )

    mock_response = (
        b'{"high": "rtsps://example.com/high", "medium": "rtsps://example.com/medium"}'
    )

    with patch.object(
        client, "api_request_raw", new=AsyncMock(return_value=mock_response)
    ) as mock_request:
        result = await client.get_camera_rtsps_streams("camera123")

        mock_request.assert_called_once_with(
            public_api=True,
            url="/v1/cameras/camera123/rtsps-stream",
            method="GET",
        )

        assert result is not None
        assert result.get_stream_url("high") == "rtsps://example.com/high"
        assert result.get_stream_url("medium") == "rtsps://example.com/medium"
        assert set(result.get_available_stream_qualities()) == {"high", "medium"}


@pytest.mark.asyncio
async def test_get_camera_rtsps_streams_none_response():
    """Test getting RTSPS streams with None response."""
    client = ProtectApiClient(
        "127.0.0.1",
        0,
        "user",
        "pass",
        api_key="test_key",
        verify_ssl=False,
    )

    with patch.object(
        client, "api_request_raw", new=AsyncMock(return_value=None)
    ) as mock_request:
        result = await client.get_camera_rtsps_streams("camera123")

        mock_request.assert_called_once_with(
            public_api=True,
            url="/v1/cameras/camera123/rtsps-stream",
            method="GET",
        )

        assert result is None


@pytest.mark.asyncio
async def test_get_camera_rtsps_streams_invalid_json():
    """Test getting RTSPS streams with invalid JSON response."""
    client = ProtectApiClient(
        "127.0.0.1",
        0,
        "user",
        "pass",
        api_key="test_key",
        verify_ssl=False,
    )

    with patch.object(
        client, "api_request_raw", new=AsyncMock(return_value=b"invalid json")
    ) as mock_request:
        result = await client.get_camera_rtsps_streams("camera123")

        mock_request.assert_called_once_with(
            public_api=True,
            url="/v1/cameras/camera123/rtsps-stream",
            method="GET",
        )

        assert result is None


@pytest.mark.asyncio
async def test_delete_camera_rtsps_streams_success():
    """Test deleting RTSPS streams successfully."""
    client = ProtectApiClient(
        "127.0.0.1",
        0,
        "user",
        "pass",
        api_key="test_key",
        verify_ssl=False,
    )

    with patch.object(
        client, "api_request_raw", new=AsyncMock(return_value=b"")
    ) as mock_request:
        result = await client.delete_camera_rtsps_streams(
            "camera123", ["high", "medium"]
        )

        mock_request.assert_called_once_with(
            public_api=True,
            url="/v1/cameras/camera123/rtsps-stream",
            method="DELETE",
            params=[("qualities", "high"), ("qualities", "medium")],
        )

        assert result is True


@pytest.mark.asyncio
async def test_delete_camera_rtsps_streams_single_quality():
    """Test deleting RTSPS streams with single quality."""
    client = ProtectApiClient(
        "127.0.0.1",
        0,
        "user",
        "pass",
        api_key="test_key",
        verify_ssl=False,
    )

    with patch.object(
        client, "api_request_raw", new=AsyncMock(return_value=b"")
    ) as mock_request:
        result = await client.delete_camera_rtsps_streams("camera123", "high")

        mock_request.assert_called_once_with(
            public_api=True,
            url="/v1/cameras/camera123/rtsps-stream",
            method="DELETE",
            params=[("qualities", "high")],
        )

        assert result is True


@pytest.mark.asyncio
async def test_delete_camera_rtsps_streams_failure():
    """Test deleting RTSPS streams with failure."""
    client = ProtectApiClient(
        "127.0.0.1",
        0,
        "user",
        "pass",
        api_key="test_key",
        verify_ssl=False,
    )

    with patch.object(
        client, "api_request_raw", new=AsyncMock(return_value=None)
    ) as mock_request:
        result = await client.delete_camera_rtsps_streams("camera123", ["high"])

        mock_request.assert_called_once_with(
            public_api=True,
            url="/v1/cameras/camera123/rtsps-stream",
            method="DELETE",
            params=[("qualities", "high")],
        )

        assert result is False


def test_rtsps_streams_class():
    """Test RTSPSStreams class functionality."""
    # Test with multiple qualities
    streams = RTSPSStreams(
        high="rtsps://example.com/high",
        medium="rtsps://example.com/medium",
        low="rtsps://example.com/low",
    )

    assert streams.get_stream_url("high") == "rtsps://example.com/high"
    assert streams.get_stream_url("medium") == "rtsps://example.com/medium"
    assert streams.get_stream_url("low") == "rtsps://example.com/low"
    assert streams.get_stream_url("nonexistent") is None

    available_qualities = streams.get_available_stream_qualities()
    assert set(available_qualities) == {"high", "medium", "low"}

    # Test with single quality
    single_stream = RTSPSStreams(ultra="rtsps://example.com/ultra")
    assert single_stream.get_stream_url("ultra") == "rtsps://example.com/ultra"
    assert set(single_stream.get_available_stream_qualities()) == {"ultra"}

    # Test with empty streams
    empty_stream = RTSPSStreams()
    assert empty_stream.get_stream_url("any") is None
    assert empty_stream.get_available_stream_qualities() == []


def test_rtsps_streams_active_inactive():
    """Test RTSPSStreams active/inactive stream quality detection."""
    # Test with mixed active and inactive streams
    streams = RTSPSStreams(
        high="rtsps://example.com/high",
        medium=None,  # inactive
        low="rtsps://example.com/low",
        ultra=None,  # inactive
    )

    # All available qualities (active + inactive)
    available = streams.get_available_stream_qualities()
    assert set(available) == {"high", "medium", "low", "ultra"}

    # Only active streams (with URLs)
    active = streams.get_active_stream_qualities()
    assert set(active) == {"high", "low"}

    # Only inactive streams (without URLs)
    inactive = streams.get_inactive_stream_qualities()
    assert set(inactive) == {"medium", "ultra"}


def test_rtsps_streams_all_active():
    """Test RTSPSStreams when all streams are active."""
    streams = RTSPSStreams(
        high="rtsps://example.com/high",
        medium="rtsps://example.com/medium",
    )

    assert set(streams.get_available_stream_qualities()) == {"high", "medium"}
    assert set(streams.get_active_stream_qualities()) == {"high", "medium"}
    assert streams.get_inactive_stream_qualities() == []


def test_rtsps_streams_all_inactive():
    """Test RTSPSStreams when all streams are inactive."""
    streams = RTSPSStreams(
        high=None,
        medium=None,
    )

    assert set(streams.get_available_stream_qualities()) == {"high", "medium"}
    assert streams.get_active_stream_qualities() == []
    assert set(streams.get_inactive_stream_qualities()) == {"high", "medium"}


def test_rtsps_streams_active_inactive_qualities():
    """Test RTSPSStreams active and inactive quality methods."""
    # Test with mixed active (URLs) and inactive (None) streams
    streams = RTSPSStreams(
        high="rtsps://example.com/high",
        medium=None,  # inactive stream
        low="rtsps://example.com/low",
        ultra=None,  # inactive stream
    )

    # Test active streams (those with valid RTSPS URLs)
    active_qualities = streams.get_active_stream_qualities()
    assert set(active_qualities) == {"high", "low"}

    # Test inactive streams (those with None values)
    inactive_qualities = streams.get_inactive_stream_qualities()
    assert set(inactive_qualities) == {"medium", "ultra"}

    # Test all available streams (both active and inactive)
    available_qualities = streams.get_available_stream_qualities()
    assert set(available_qualities) == {"high", "medium", "low", "ultra"}

    # Test that active + inactive equals available
    assert set(active_qualities + inactive_qualities) == set(available_qualities)


def test_rtsps_streams_only_active():
    """Test RTSPSStreams with only active streams."""
    streams = RTSPSStreams(
        high="rtsps://example.com/high",
        medium="rtsps://example.com/medium",
    )

    active_qualities = streams.get_active_stream_qualities()
    assert set(active_qualities) == {"high", "medium"}

    inactive_qualities = streams.get_inactive_stream_qualities()
    assert inactive_qualities == []

    available_qualities = streams.get_available_stream_qualities()
    assert set(available_qualities) == {"high", "medium"}


def test_rtsps_streams_only_inactive():
    """Test RTSPSStreams with only inactive streams."""
    streams = RTSPSStreams(
        high=None,
        medium=None,
        low=None,
    )

    active_qualities = streams.get_active_stream_qualities()
    assert active_qualities == []

    inactive_qualities = streams.get_inactive_stream_qualities()
    assert set(inactive_qualities) == {"high", "medium", "low"}

    available_qualities = streams.get_available_stream_qualities()
    assert set(available_qualities) == {"high", "medium", "low"}


def test_rtsps_streams_empty():
    """Test RTSPSStreams with no streams."""
    streams = RTSPSStreams()

    assert streams.get_active_stream_qualities() == []
    assert streams.get_inactive_stream_qualities() == []
    assert streams.get_available_stream_qualities() == []


def test_rtsps_streams_edge_cases():
    """Test RTSPSStreams edge cases and string validation."""
    # Test with empty strings and various URL formats
    streams = RTSPSStreams(
        high="rtsps://valid.com/stream",
        medium="",  # empty string - still a string, so active
        low="http://invalid.com/stream",  # still a string, so active
        ultra="invalid_url",  # still a string, so active
    )

    # All string values are considered active (including empty strings)
    active_qualities = streams.get_active_stream_qualities()
    assert set(active_qualities) == {"high", "medium", "low", "ultra"}

    # Test with None values (should be inactive)
    streams_with_none = RTSPSStreams(
        high="rtsps://valid.com/stream",
        medium=None,  # None value - inactive
    )

    active_qualities = streams_with_none.get_active_stream_qualities()
    assert active_qualities == ["high"]

    inactive_qualities = streams_with_none.get_inactive_stream_qualities()
    assert inactive_qualities == ["medium"]

    available_qualities = streams.get_available_stream_qualities()
    assert set(available_qualities) == {"high", "medium", "low", "ultra"}


def test_rtsps_streams_none_pydantic_extra():
    """Test RTSPSStreams when __pydantic_extra__ is None."""
    # Create an RTSPSStreams instance and manually set __pydantic_extra__ to None
    # This simulates edge cases where pydantic might not initialize extra fields
    streams = RTSPSStreams()

    # Manually set __pydantic_extra__ to None to test the None check
    streams.__pydantic_extra__ = None

    # All methods should return empty lists when __pydantic_extra__ is None
    assert streams.get_available_stream_qualities() == []
    assert streams.get_active_stream_qualities() == []
    assert streams.get_inactive_stream_qualities() == []

    # get_stream_url should still work (uses getattr, not __pydantic_extra__)
    assert streams.get_stream_url("any") is None


@pytest.mark.asyncio
async def test_camera_create_rtsps_streams():
    """Test Camera.create_rtsps_streams method."""
    # Mock camera and API
    camera = AsyncMock(spec=Camera)
    camera.id = "test_camera_id"
    camera._api = AsyncMock()
    camera._api._api_key = "test_api_key"
    camera._api.create_camera_rtsps_streams = AsyncMock(
        return_value=RTSPSStreams(high="rtsps://example.com/high")
    )

    # Bind the actual method to the mock
    camera.create_rtsps_streams = Camera.create_rtsps_streams.__get__(camera, Camera)

    # Test successful creation
    result = await camera.create_rtsps_streams(["high"])
    assert result is not None
    assert result.get_stream_url("high") == "rtsps://example.com/high"
    camera._api.create_camera_rtsps_streams.assert_called_once_with(
        "test_camera_id", ["high"]
    )


@pytest.mark.asyncio
async def test_camera_create_rtsps_streams_no_api_key():
    """Test Camera.create_rtsps_streams method without API key."""
    # Mock camera and API without key
    camera = AsyncMock(spec=Camera)
    camera.id = "test_camera_id"
    camera._api = AsyncMock()
    camera._api._api_key = None

    # Bind the actual method to the mock
    camera.create_rtsps_streams = Camera.create_rtsps_streams.__get__(camera, Camera)

    # Test that it raises NotAuthorized
    with pytest.raises(
        NotAuthorized, match="Cannot create RTSPS streams without an API key"
    ):
        await camera.create_rtsps_streams(["high"])


@pytest.mark.asyncio
async def test_camera_get_rtsps_streams():
    """Test Camera.get_rtsps_streams method."""
    # Mock camera and API
    camera = AsyncMock(spec=Camera)
    camera.id = "test_camera_id"
    camera._api = AsyncMock()
    camera._api._api_key = "test_api_key"
    camera._api.get_camera_rtsps_streams = AsyncMock(
        return_value=RTSPSStreams(
            high="rtsps://example.com/high", medium="rtsps://example.com/medium"
        )
    )

    # Bind the actual method to the mock
    camera.get_rtsps_streams = Camera.get_rtsps_streams.__get__(camera, Camera)

    # Test successful retrieval
    result = await camera.get_rtsps_streams()
    assert result is not None
    assert result.get_stream_url("high") == "rtsps://example.com/high"
    assert result.get_stream_url("medium") == "rtsps://example.com/medium"
    camera._api.get_camera_rtsps_streams.assert_called_once_with("test_camera_id")


@pytest.mark.asyncio
async def test_camera_get_rtsps_streams_no_api_key():
    """Test Camera.get_rtsps_streams method without API key."""
    # Mock camera and API without key
    camera = AsyncMock(spec=Camera)
    camera.id = "test_camera_id"
    camera._api = AsyncMock()
    camera._api._api_key = None

    # Bind the actual method to the mock
    camera.get_rtsps_streams = Camera.get_rtsps_streams.__get__(camera, Camera)

    # Test that it raises NotAuthorized
    with pytest.raises(
        NotAuthorized, match="Cannot get RTSPS streams without an API key"
    ):
        await camera.get_rtsps_streams()


@pytest.mark.asyncio
async def test_camera_delete_rtsps_streams():
    """Test Camera.delete_rtsps_streams method."""
    # Mock camera and API
    camera = AsyncMock(spec=Camera)
    camera.id = "test_camera_id"
    camera._api = AsyncMock()
    camera._api._api_key = "test_api_key"
    camera._api.delete_camera_rtsps_streams = AsyncMock(return_value=True)

    # Bind the actual method to the mock
    camera.delete_rtsps_streams = Camera.delete_rtsps_streams.__get__(camera, Camera)

    # Test successful deletion
    result = await camera.delete_rtsps_streams(["high", "medium"])
    assert result is True
    camera._api.delete_camera_rtsps_streams.assert_called_once_with(
        "test_camera_id", ["high", "medium"]
    )


@pytest.mark.asyncio
async def test_camera_delete_rtsps_streams_no_api_key():
    """Test Camera.delete_rtsps_streams method without API key."""
    # Mock camera and API without key
    camera = AsyncMock(spec=Camera)
    camera.id = "test_camera_id"
    camera._api = AsyncMock()
    camera._api._api_key = None

    # Bind the actual method to the mock
    camera.delete_rtsps_streams = Camera.delete_rtsps_streams.__get__(camera, Camera)

    # Test that it raises NotAuthorized
    with pytest.raises(
        NotAuthorized, match="Cannot delete RTSPS streams without an API key"
    ):
        await camera.delete_rtsps_streams(["high"])


@pytest.mark.asyncio
async def test_raise_for_status_status_codes():
    """Test _raise_for_status with different HTTP status codes."""
    # Create API client
    api = ProtectApiClient("test.com", 443, "username", "password")

    # Test success codes (2xx) - should not raise
    success_tests = [
        (199, True, NvrError),  # Just below 2xx range
        (200, False, None),  # Start of 2xx range
        (201, False, None),  # Common success code
        (299, False, None),  # End of 2xx range
        (300, True, NvrError),  # Just above 2xx range
    ]

    for status_code, should_raise, expected_exception in success_tests:
        response = Mock()
        response.status = status_code
        response.url = "https://test.com/api/test"

        with patch("uiprotect.api.get_response_reason", return_value="Test"):
            if should_raise:
                with pytest.raises(expected_exception):
                    await api._raise_for_status(response, raise_exception=True)
            else:
                # Should not raise any exception
                await api._raise_for_status(response, raise_exception=True)
                await api._raise_for_status(response, raise_exception=False)

    # Test specific error codes
    error_tests = [
        (400, BadRequest),
        (401, NotAuthorized),
        (403, NotAuthorized),
        (404, BadRequest),
        (429, NvrError),
        (500, NvrError),
    ]

    for status_code, expected_exception in error_tests:
        response = Mock()
        response.status = status_code
        response.url = "https://test.com/api/test"

        with patch("uiprotect.api.get_response_reason", return_value="Error"):
            # Should raise with raise_exception=True
            with pytest.raises(expected_exception):
                await api._raise_for_status(response, raise_exception=True)

            # Should not raise with raise_exception=False
            await api._raise_for_status(response, raise_exception=False)


@pytest.mark.asyncio
async def test_api_request_raw_error_handling():
    """Test api_request_raw error handling with raise_exception parameter."""
    # Create API client
    api = ProtectApiClient("test.com", 443, "username", "password")

    # Mock the request method to return a response with error status
    mock_response = AsyncMock()
    mock_response.status = 404
    mock_response.url = "https://test.com/api/test"
    mock_response.read = AsyncMock(return_value=b'{"error": "not found"}')
    mock_response.release = AsyncMock()

    api.request = AsyncMock(return_value=mock_response)

    # Mock get_response_reason
    with patch("uiprotect.api.get_response_reason", return_value="Not Found"):
        # Test with raise_exception=False - should return None
        result = await api.api_request_raw("/test", raise_exception=False)
        assert result is None

        # Verify that response.read() was NOT called since we return early
        mock_response.read.assert_not_called()

        # Reset mock for next test
        mock_response.reset_mock()
        api.request.reset_mock()

        # Test with raise_exception=True - should raise exception
        with pytest.raises(BadRequest):
            await api.api_request_raw("/test", raise_exception=True)

        # Verify that response.release() was called in the exception handler
        mock_response.release.assert_called_once()


@pytest.mark.asyncio
async def test_api_request_raw_success():
    """Test api_request_raw with successful response."""
    # Create API client
    api = ProtectApiClient("test.com", 443, "username", "password")

    # Mock the request method to return a response with success status
    mock_response = AsyncMock()
    mock_response.status = 200
    mock_response.url = "https://test.com/api/test"
    mock_response.read = AsyncMock(return_value=b'{"success": true}')
    mock_response.release = AsyncMock()

    api.request = AsyncMock(return_value=mock_response)

    # Test with success status - should return data
    result = await api.api_request_raw("/test", raise_exception=True)
    assert result == b'{"success": true}'

    # Verify that response.read() was called
    mock_response.read.assert_called_once()
    # Verify that response.release() was called
    mock_response.release.assert_called_once()


# Public API Tests


@pytest.mark.asyncio()
async def test_get_nvr_public_success():
    """Test successful NVR retrieval from public API."""
    client = ProtectApiClient(
        "127.0.0.1",
        0,
        "user",
        "pass",
        api_key="my_key",
        verify_ssl=False,
    )

    # Mock a simple valid object instead of trying to create full NVR
    mock_nvr = Mock()
    mock_nvr.id = "663d0a9d001d8803e40003ea"
    mock_nvr.name = "Test NVR"

    # Mock the NVR.from_unifi_dict method to return our mock
    with patch("uiprotect.data.nvr.NVR.from_unifi_dict", return_value=mock_nvr):
        client.api_request_obj = AsyncMock(return_value={"id": "test"})

        result = await client.get_nvr_public()

        assert result is not None
        assert result.id == "663d0a9d001d8803e40003ea"
        assert result.name == "Test NVR"
        client.api_request_obj.assert_called_with(url="/v1/nvrs", public_api=True)


@pytest.mark.asyncio()
async def test_get_nvr_public_error():
    """Test NVR retrieval error handling."""
    client = ProtectApiClient(
        "127.0.0.1",
        0,
        "user",
        "pass",
        api_key="my_key",
        verify_ssl=False,
    )

    client.api_request_obj = AsyncMock(side_effect=Exception("API Error"))

    with pytest.raises(Exception, match="API Error"):
        await client.get_nvr_public()

    client.api_request_obj.assert_called_with(url="/v1/nvrs", public_api=True)


@pytest.mark.asyncio()
@patch("uiprotect.data.devices.Camera.from_unifi_dict")
async def test_get_cameras_public_success(mock_create):
    """Test successful cameras retrieval from public API."""
    client = ProtectApiClient(
        "127.0.0.1",
        0,
        "user",
        "pass",
        api_key="my_key",
        verify_ssl=False,
    )

    mock_cameras_data = [
        {
            "id": "663d0aa400918803e4000445",
            "name": "Camera 1",
            "type": "UVC G4 Doorbell Pro PoE",
            "mac": "E438830EDA97",
            "modelKey": "camera",
            "firmwareVersion": "4.74.78",
        },
        {
            "id": "663d0aa400918803e4000446",
            "name": "Camera 2",
            "type": "UVC G4 Doorbell Pro PoE",
            "mac": "E438830EDA98",
            "modelKey": "camera",
            "firmwareVersion": "4.74.78",
        },
    ]

    # Mock the API request
    client.api_request_list = AsyncMock(return_value=mock_cameras_data)

    # Mock the Camera.from_unifi_dict method
    mock_camera = Mock()
    mock_create.return_value = mock_camera

    result = await client.get_cameras_public()

    assert result is not None
    assert isinstance(result, list)
    assert len(result) == 2
    assert all(camera == mock_camera for camera in result)
    client.api_request_list.assert_called_with(url="/v1/cameras", public_api=True)
    assert mock_create.call_count == 2


@pytest.mark.asyncio()
async def test_get_cameras_public_error():
    """Test cameras retrieval error handling."""
    client = ProtectApiClient(
        "127.0.0.1",
        0,
        "user",
        "pass",
        api_key="my_key",
        verify_ssl=False,
    )

    client.api_request_list = AsyncMock(side_effect=Exception("API Error"))

    with pytest.raises(Exception, match="API Error"):
        await client.get_cameras_public()

    client.api_request_list.assert_called_with(url="/v1/cameras", public_api=True)


@pytest.mark.asyncio()
@patch("uiprotect.data.devices.Camera.from_unifi_dict")
async def test_get_camera_public_success(mock_create):
    """Test successful single camera retrieval from public API."""
    client = ProtectApiClient(
        "127.0.0.1",
        0,
        "user",
        "pass",
        api_key="my_key",
        verify_ssl=False,
    )

    mock_camera_data = {
        "id": "663d0aa400918803e4000445",
        "name": "Camera 1",
        "type": "UVC G4 Doorbell Pro PoE",
        "mac": "E438830EDA97",
        "modelKey": "camera",
        "firmwareVersion": "4.74.78",
    }

    # Mock the API request
    client.api_request_obj = AsyncMock(return_value=mock_camera_data)

    # Mock the Camera.from_unifi_dict method
    mock_camera = Mock()
    mock_camera.id = "663d0aa400918803e4000445"
    mock_camera.name = "Camera 1"
    mock_create.return_value = mock_camera

    result = await client.get_camera_public("663d0aa400918803e4000445")

    assert result is not None
    assert result.id == "663d0aa400918803e4000445"
    assert result.name == "Camera 1"
    client.api_request_obj.assert_called_with(
        url="/v1/cameras/663d0aa400918803e4000445", public_api=True
    )
    mock_create.assert_called_once_with(**mock_camera_data, api=client)


@pytest.mark.asyncio()
async def test_get_camera_public_error():
    """Test single camera retrieval error handling."""
    client = ProtectApiClient(
        "127.0.0.1",
        0,
        "user",
        "pass",
        api_key="my_key",
        verify_ssl=False,
    )

    client.api_request_obj = AsyncMock(side_effect=Exception("API Error"))

    with pytest.raises(Exception, match="API Error"):
        await client.get_camera_public("663d0aa400918803e4000445")

    client.api_request_obj.assert_called_with(
        url="/v1/cameras/663d0aa400918803e4000445", public_api=True
    )


@pytest.mark.asyncio()
@patch("uiprotect.data.devices.Chime.from_unifi_dict")
async def test_get_chimes_public_success(mock_create):
    """Test successful chimes retrieval from public API."""
    client = ProtectApiClient(
        "127.0.0.1",
        0,
        "user",
        "pass",
        api_key="my_key",
        verify_ssl=False,
    )

    mock_chimes_data = [
        {
            "id": "663d0aa401108803e4000447",
            "name": "Chime 1",
            "type": "UP Chime PoE",
            "mac": "E438830ABC01",
            "modelKey": "chime",
            "firmwareVersion": "1.5.4",
        }
    ]

    # Mock the API request
    client.api_request_list = AsyncMock(return_value=mock_chimes_data)

    # Mock the Chime.from_unifi_dict method
    mock_chime = Mock()
    mock_chime.id = "663d0aa401108803e4000447"
    mock_chime.name = "Chime 1"
    mock_create.return_value = mock_chime

    result = await client.get_chimes_public()

    assert result is not None
    assert isinstance(result, list)
    assert len(result) == 1
    assert result[0].id == "663d0aa401108803e4000447"
    assert result[0].name == "Chime 1"
    client.api_request_list.assert_called_with(url="/v1/chimes", public_api=True)
    mock_create.assert_called_once_with(**mock_chimes_data[0], api=client)


@pytest.mark.asyncio()
async def test_get_chimes_public_error():
    """Test chimes retrieval error handling."""
    client = ProtectApiClient(
        "127.0.0.1",
        0,
        "user",
        "pass",
        api_key="my_key",
        verify_ssl=False,
    )

    client.api_request_list = AsyncMock(side_effect=Exception("API Error"))

    with pytest.raises(Exception, match="API Error"):
        await client.get_chimes_public()

    client.api_request_list.assert_called_with(url="/v1/chimes", public_api=True)


@pytest.mark.asyncio()
@patch("uiprotect.data.devices.Chime.from_unifi_dict")
async def test_get_chime_public_success(mock_create):
    """Test successful single chime retrieval from public API."""
    client = ProtectApiClient(
        "127.0.0.1",
        0,
        "user",
        "pass",
        api_key="my_key",
        verify_ssl=False,
    )

    mock_chime_data = {
        "id": "663d0aa401108803e4000447",
        "name": "Chime 1",
        "type": "UP Chime PoE",
        "mac": "E438830ABC01",
        "modelKey": "chime",
        "firmwareVersion": "1.5.4",
    }

    # Mock the API request
    client.api_request_obj = AsyncMock(return_value=mock_chime_data)

    # Mock the Chime.from_unifi_dict method
    mock_chime = Mock()
    mock_chime.id = "663d0aa401108803e4000447"
    mock_chime.name = "Chime 1"
    mock_create.return_value = mock_chime

    result = await client.get_chime_public("663d0aa401108803e4000447")

    assert result is not None
    assert result.id == "663d0aa401108803e4000447"
    assert result.name == "Chime 1"
    client.api_request_obj.assert_called_with(
        url="/v1/chimes/663d0aa401108803e4000447", public_api=True
    )
    mock_create.assert_called_once_with(**mock_chime_data, api=client)


@pytest.mark.asyncio()
async def test_get_chime_public_error():
    """Test single chime retrieval error handling."""
    client = ProtectApiClient(
        "127.0.0.1",
        0,
        "user",
        "pass",
        api_key="my_key",
        verify_ssl=False,
    )

    client.api_request_obj = AsyncMock(side_effect=Exception("API Error"))

    with pytest.raises(Exception, match="API Error"):
        await client.get_chime_public("663d0aa401108803e4000447")

    client.api_request_obj.assert_called_with(
        url="/v1/chimes/663d0aa401108803e4000447", public_api=True
    )


def test_led_settings_deserialization_with_blink_rate():
    """Test that LEDSettings can be created with blink_rate field (older Protect versions)."""
    led_data = {
        "isEnabled": False,
        "blinkRate": 100,
    }
    led_settings = LEDSettings.from_unifi_dict(**led_data)

    assert led_settings.is_enabled is False
    assert led_settings.blink_rate == 100
    assert led_settings.welcome_led is None
    assert led_settings.flood_led is None


def test_led_settings_deserialization_without_blink_rate():
    """Test that LEDSettings can be created without blink_rate field (Protect 6.x+)."""
    led_data = {
        "isEnabled": True,
    }
    led_settings = LEDSettings.from_unifi_dict(**led_data)

    assert led_settings.is_enabled is True
    assert led_settings.blink_rate is None
    assert led_settings.welcome_led is None
    assert led_settings.flood_led is None


def test_led_settings_with_new_fields():
    """Test LED settings with welcome_led and flood_led fields (Protect 6.2+)."""
    led_data = {
        "isEnabled": True,
        "welcomeLed": True,
        "floodLed": False,
    }
    led_settings = LEDSettings.from_unifi_dict(**led_data)

    assert led_settings.is_enabled is True
    assert led_settings.blink_rate is None
    assert led_settings.welcome_led is True
    assert led_settings.flood_led is False


def test_led_settings_serialization_with_all_fields():
    """Test that LEDSettings serialization includes all fields when set."""
    led_settings = LEDSettings(
        is_enabled=True,
        blink_rate=0,
        welcome_led=True,
        flood_led=False,
    )

    # Test unifi_dict() serialization (for API)
    serialized = led_settings.unifi_dict()

    # All fields should be present in camelCase
    assert serialized["isEnabled"] is True
    assert serialized["blinkRate"] == 0
    assert serialized["welcomeLed"] is True
    assert serialized["floodLed"] is False


<<<<<<< HEAD
class TestApiRequestJsonDeserialization:
    """Tests for JSON deserialization in api_request, api_request_obj, api_request_list."""

    @pytest.mark.asyncio
    @pytest.mark.parametrize(
        "response_data,expected,expected_type",
        [
            (b'{"key": "value", "number": 42}', {"key": "value", "number": 42}, dict),
            (b'[{"id": 1}, {"id": 2}]', [{"id": 1}, {"id": 2}], list),
            (None, None, type(None)),
        ],
        ids=["dict_response", "list_response", "empty_response"],
    )
    async def test_api_request_success(
        self, simple_api_client, response_data, expected, expected_type
    ):
        """Test api_request successfully deserializes various JSON responses."""
        simple_api_client.api_request_raw = AsyncMock(return_value=response_data)

        result = await simple_api_client.api_request("/test")

        assert result == expected
        assert isinstance(result, expected_type)

    @pytest.mark.asyncio
    @pytest.mark.parametrize(
        "invalid_data",
        [
            pytest.param(b"invalid json {{{", id="invalid_syntax"),
            pytest.param(b'{"key": "value"', id="truncated"),
            pytest.param(b"\x00\x01\x02\x03\x04", id="binary_data"),
        ],
    )
    async def test_api_request_json_decode_error(self, simple_api_client, invalid_data):
        """Test api_request raises NvrError on JSONDecodeError."""
        simple_api_client.api_request_raw = AsyncMock(return_value=invalid_data)

        with pytest.raises(NvrError, match="Could not decode JSON from /test"):
            await simple_api_client.api_request("/test")

    @pytest.mark.asyncio
    async def test_api_request_complex_nested_json(self, simple_api_client):
        """Test api_request handles complex nested JSON structures."""
        complex_json = (
            b'{"devices": [{"id": "cam1"}], "meta": {"nested": {"deep": true}}}'
        )
        simple_api_client.api_request_raw = AsyncMock(return_value=complex_json)

        result = await simple_api_client.api_request("/test")

        assert result["devices"][0]["id"] == "cam1"
        assert result["meta"]["nested"]["deep"] is True

    @pytest.mark.asyncio
    async def test_api_request_unicode(self, simple_api_client):
        """Test api_request handles JSON with unicode characters."""
        simple_api_client.api_request_raw = AsyncMock(
            return_value='{"name": "Kamera Außen", "emoji": "📷"}'.encode()
        )

        result = await simple_api_client.api_request("/test")

        assert result["name"] == "Kamera Außen"
        assert result["emoji"] == "📷"

    @pytest.mark.asyncio
    async def test_api_request_obj_success(self, simple_api_client):
        """Test api_request_obj successfully returns dict."""
        simple_api_client.api_request_raw = AsyncMock(return_value=b'{"id": "test-id"}')

        result = await simple_api_client.api_request_obj("/test")

        assert result == {"id": "test-id"}

    @pytest.mark.asyncio
    @pytest.mark.parametrize(
        "response_data",
        [pytest.param(b'[{"id": 1}]', id="list"), pytest.param(b"null", id="null")],
    )
    async def test_api_request_obj_invalid_type(self, simple_api_client, response_data):
        """Test api_request_obj raises NvrError when response is not a dict."""
        simple_api_client.api_request_raw = AsyncMock(return_value=response_data)

        with pytest.raises(NvrError, match="Could not decode object from /test"):
            await simple_api_client.api_request_obj("/test")

    @pytest.mark.asyncio
    async def test_api_request_list_success(self, simple_api_client):
        """Test api_request_list successfully returns list."""
        simple_api_client.api_request_raw = AsyncMock(
            return_value=b'[{"id": 1}, {"id": 2}]'
        )

        result = await simple_api_client.api_request_list("/test")

        assert result == [{"id": 1}, {"id": 2}]

    @pytest.mark.asyncio
    @pytest.mark.parametrize(
        "response_data",
        [pytest.param(b'{"id": "test"}', id="dict"), pytest.param(b"null", id="null")],
    )
    async def test_api_request_list_invalid_type(
        self, simple_api_client, response_data
    ):
        """Test api_request_list raises NvrError when response is not a list."""
        simple_api_client.api_request_raw = AsyncMock(return_value=response_data)

        with pytest.raises(NvrError, match="Could not decode list from /test"):
            await simple_api_client.api_request_list("/test")
=======
# PTZ Public API Tests


@pytest.mark.parametrize(
    ("method", "args", "expected_path"),
    [
        ("ptz_goto_preset_public", {"slot": 2}, "/ptz/goto/2"),
        ("ptz_patrol_start_public", {"slot": 1}, "/ptz/patrol/start/1"),
        ("ptz_patrol_stop_public", {}, "/ptz/patrol/stop"),
    ],
)
@pytest.mark.asyncio()
async def test_ptz_public_api(method: str, args: dict, expected_path: str):
    """Test PTZ public API methods."""
    client = ProtectApiClient(
        "127.0.0.1",
        0,
        "user",
        "pass",
        api_key="my_key",
        verify_ssl=False,
    )
    client.api_request = AsyncMock(return_value=None)

    await getattr(client, method)("camera123", **args)

    client.api_request.assert_called_with(
        url=f"/v1/cameras/camera123{expected_path}",
        method="post",
        public_api=True,
    )
>>>>>>> d1f3841d
<|MERGE_RESOLUTION|>--- conflicted
+++ resolved
@@ -3643,7 +3643,6 @@
     assert serialized["floodLed"] is False
 
 
-<<<<<<< HEAD
 class TestApiRequestJsonDeserialization:
     """Tests for JSON deserialization in api_request, api_request_obj, api_request_list."""
 
@@ -3754,7 +3753,8 @@
 
         with pytest.raises(NvrError, match="Could not decode list from /test"):
             await simple_api_client.api_request_list("/test")
-=======
+
+
 # PTZ Public API Tests
 
 
@@ -3785,5 +3785,4 @@
         url=f"/v1/cameras/camera123{expected_path}",
         method="post",
         public_api=True,
-    )
->>>>>>> d1f3841d
+    )