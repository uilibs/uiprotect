"""UniFi Protect Server Wrapper."""

from __future__ import annotations

import asyncio
import contextlib
import hashlib
import logging
import re
import sys
import time
from collections.abc import Callable
from datetime import datetime, timedelta
from functools import cached_property
from http.cookies import Morsel, SimpleCookie
from ipaddress import IPv4Address, IPv6Address
from pathlib import Path
from typing import Any, Literal, cast
from urllib.parse import urljoin

import aiofiles
import aiohttp
import orjson
from aiofiles import os as aos
from aiohttp import CookieJar, client_exceptions
from platformdirs import user_cache_dir, user_config_dir
from yarl import URL

from .data import (
    NVR,
    Bootstrap,
    Bridge,
    Camera,
    Doorlock,
    Event,
    EventCategories,
    EventType,
    Light,
    Liveview,
    ModelType,
    ProtectAdoptableDeviceModel,
    ProtectModel,
    PTZPosition,
    PTZPreset,
    Sensor,
    SmartDetectObjectType,
    SmartDetectTrack,
    Version,
    Viewer,
    WSPacket,
    WSSubscriptionMessage,
    create_from_unifi_dict,
)
from .data.base import ProtectModelWithId
from .data.devices import Chime
from .data.types import IteratorCallback, ProgressCallback, RecordingMode
from .exceptions import BadRequest, NotAuthorized, NvrError
from .utils import (
    decode_token_cookie,
    get_response_reason,
    ip_from_host,
    set_debug,
    to_js_time,
    utc_now,
)
from .websocket import Websocket

TOKEN_COOKIE_MAX_EXP_SECONDS = 60

NEVER_RAN = -1000
# how many seconds before the bootstrap is refreshed from Protect
DEVICE_UPDATE_INTERVAL = 900
# retry timeout for thumbnails/heatmaps
RETRY_TIMEOUT = 10
PROTECT_APT_URLS = [
    "https://apt.artifacts.ui.com/dists/stretch/release/binary-arm64/Packages",
    "https://apt.artifacts.ui.com/dists/bullseye/release/binary-arm64/Packages",
]
TYPES_BUG_MESSAGE = """There is currently a bug in UniFi Protect that makes `start` / `end` not work if `types` is not provided. This means uiprotect has to iterate over all of the events matching the filters provided to return values.

If your Protect instance has a lot of events, this request will take much longer then expected. It is recommended adding additional filters to speed the request up."""


_LOGGER = logging.getLogger(__name__)
_COOKIE_RE = re.compile(r"^set-cookie: ", re.IGNORECASE)

# TODO: Urls to still support
# Backups
# * GET /backups - list backends
# * POST /backups/import - import backup
# * POST /backups - create backup
# * GET /backups/{id} - download backup
# * POST /backups/{id}/restore - restore backup
# * DELETE /backups/{id} - delete backup
#
# Cameras
# * POST /cameras/{id}/reset - factory reset camera
# * POST /cameras/{id}/reset-isp - reset ISP settings
# * POST /cameras/{id}/reset-isp - reset ISP settings
# * POST /cameras/{id}/wake - battery powered cameras
# * POST /cameras/{id}/sleep
# * POST /cameras/{id}/homekit-talkback-speaker-muted
# * GET /cameras/{id}/live-heatmap - add live heatmap to WebRTC stream
# * GET /cameras/{id}/enable-control - PTZ controls
# * GET /cameras/{id}/disable-control
# * POST /cameras/{id}/move
# * POST /cameras/{id}/ptz/position
# * GET|POST /cameras/{id}/ptz/preset
# * GET /cameras/{id}/ptz/snapshot
# * POST /cameras/{id}/ptz/goto
# * GET /cameras/{id}/analytics-heatmap - analytics
# * GET /cameras/{id}/analytics-detections
# * GET /cameras/{id}/wifi-list - WiFi scan
# * POST /cameras/{id}/wifi-setup - Change WiFi settings
# * GET /cameras/{id}/playback-history
# * GET|POST|DELETE /cameras/{id}/sharedStream - stream sharing, unfinished?
#
# Device Groups
# * GET|POST|PUT|DELETE /device-groups
# * GET|PATCH|DELETE /device-groups/{id}
# * PATCH /device-groups/{id}/items
#
# Events
# POST /events/{id}/animated-thumbnail
#
# Lights
# POST /lights/{id}/locate
#
# NVR
# GET|PATCH /nvr/device-password
#
# Schedules
# GET|POST /recordingSchedules
# PATCH|DELETE /recordingSchedules/{id}
#
# Sensors
# POST /sensors/{id}/locate
#
# Timeline
# GET /timeline


def get_user_hash(host: str, username: str) -> str:
    session = hashlib.sha256()
    session.update(host.encode("utf8"))
    session.update(username.encode("utf8"))
    return session.hexdigest()


class BaseApiClient:
    _host: str
    _port: int
    _username: str
    _password: str
    _verify_ssl: bool
    _ws_timeout: int

    _is_authenticated: bool = False
    _last_update: float = NEVER_RAN
    _last_ws_status: bool = False
    _last_token_cookie: Morsel[str] | None = None
    _last_token_cookie_decode: dict[str, Any] | None = None
    _session: aiohttp.ClientSession | None = None
    _loaded_session: bool = False
    _cookiename = "TOKEN"

    headers: dict[str, str] | None = None
    _websocket: Websocket | None = None

    api_path: str = "/proxy/protect/api/"
    ws_path: str = "/proxy/protect/ws/updates"

    cache_dir: Path
    config_dir: Path
    store_sessions: bool

    def __init__(
        self,
        host: str,
        port: int,
        username: str,
        password: str,
        verify_ssl: bool = True,
        session: aiohttp.ClientSession | None = None,
        ws_timeout: int = 30,
        cache_dir: Path | None = None,
        config_dir: Path | None = None,
        store_sessions: bool = True,
    ) -> None:
        self._auth_lock = asyncio.Lock()
        self._host = host
        self._port = port

        self._username = username
        self._password = password
        self._verify_ssl = verify_ssl
        self._ws_timeout = ws_timeout
        self._loaded_session = False

        self.config_dir = config_dir or (Path(user_config_dir()) / "ufp")
        self.cache_dir = cache_dir or (Path(user_cache_dir()) / "ufp_cache")
        self.store_sessions = store_sessions

        if session is not None:
            self._session = session

        self._update_url()

    def _update_cookiename(self, cookie: SimpleCookie) -> None:
        if "UOS_TOKEN" in cookie:
            self._cookiename = "UOS_TOKEN"

    def _update_url(self) -> None:
        """Updates the url after changing _host or _port."""
        if self._port != 443:
            self._url = URL(f"https://{self._host}:{self._port}")
        else:
            self._url = URL(f"https://{self._host}")

        self.base_url = str(self._url)

    @property
    def ws_url(self) -> str:
        url = f"wss://{self._host}"
        if self._port != 443:
            url += f":{self._port}"

        url += self.ws_path
        last_update_id = self._get_last_update_id()
        if last_update_id is None:
            return url
        return f"{url}?lastUpdateId={last_update_id}"

    @property
    def config_file(self) -> Path:
        return self.config_dir / "unifi_protect.json"

    async def get_session(self) -> aiohttp.ClientSession:
        """Gets or creates current client session"""
        if self._session is None or self._session.closed:
            if self._session is not None and self._session.closed:
                _LOGGER.debug("Session was closed, creating a new one")
            # need unsafe to access httponly cookies
            self._session = aiohttp.ClientSession(cookie_jar=CookieJar(unsafe=True))

        return self._session

    async def get_websocket(self) -> Websocket:
        """Gets or creates current Websocket."""

        async def _auth(force: bool) -> dict[str, str] | None:
            if force:
                if self._session is not None:
                    self._session.cookie_jar.clear()
                self.set_header("cookie", None)
                self.set_header("x-csrf-token", None)

            await self.ensure_authenticated()
            return self.headers

        if self._websocket is None:
            self._websocket = Websocket(
                self.ws_url,
                _auth,
                verify=self._verify_ssl,
                timeout=self._ws_timeout,
            )
            self._websocket.subscribe(self._process_ws_message)

        return self._websocket

    async def close_session(self) -> None:
        """Closing and delets client session"""
        if self._session is not None:
            await self._session.close()
            self._session = None
            self._loaded_session = False

    def set_header(self, key: str, value: str | None) -> None:
        """Set header."""
        self.headers = self.headers or {}
        if value is None:
            self.headers.pop(key, None)
        else:
            self.headers[key] = value

    async def request(
        self,
        method: str,
        url: str,
        require_auth: bool = False,
        auto_close: bool = True,
        **kwargs: Any,
    ) -> aiohttp.ClientResponse:
        """Make a request to UniFi Protect"""
        if require_auth:
            await self.ensure_authenticated()

        request_url = self._url.joinpath(url[1:])
        headers = kwargs.get("headers") or self.headers
        _LOGGER.debug("Request url: %s", request_url)
        if not self._verify_ssl:
            kwargs["ssl"] = False
        session = await self.get_session()

        for attempt in range(2):
            try:
                req_context = session.request(
                    method,
                    request_url,
                    headers=headers,
                    **kwargs,
                )
                response = await req_context.__aenter__()

                await self._update_last_token_cookie(response)
                if auto_close:
                    try:
                        _LOGGER.debug(
                            "%s %s %s",
                            response.status,
                            response.content_type,
                            response,
                        )
                        response.release()
                    except Exception:
                        # make sure response is released
                        response.release()
                        # re-raise exception
                        raise

                return response
            except aiohttp.ServerDisconnectedError as err:
                # If the server disconnected, try again
                # since HTTP/1.1 allows the server to disconnect
                # at any time
                if attempt == 0:
                    continue
                raise NvrError(
                    f"Error requesting data from {self._host}: {err}",
                ) from err
            except client_exceptions.ClientError as err:
                raise NvrError(
                    f"Error requesting data from {self._host}: {err}",
                ) from err

        # should never happen
        raise NvrError(f"Error requesting data from {self._host}")

    async def api_request_raw(
        self,
        url: str,
        method: str = "get",
        require_auth: bool = True,
        raise_exception: bool = True,
        **kwargs: Any,
    ) -> bytes | None:
        """Make a request to UniFi Protect API"""
        url = urljoin(self.api_path, url)
        response = await self.request(
            method,
            url,
            require_auth=require_auth,
            auto_close=False,
            **kwargs,
        )

        try:
            if response.status != 200:
                reason = await get_response_reason(response)
                msg = "Request failed: %s - Status: %s - Reason: %s"
                if raise_exception:
                    if response.status in {401, 403}:
                        raise NotAuthorized(msg % (url, response.status, reason))
                    if response.status >= 400 and response.status < 500:
                        raise BadRequest(msg % (url, response.status, reason))
                    raise NvrError(msg % (url, response.status, reason))
                _LOGGER.debug(msg, url, response.status, reason)
                return None

            data: bytes | None = await response.read()
            response.release()

            return data
        except Exception:
            # make sure response is released
            response.release()
            # re-raise exception
            raise

    async def api_request(
        self,
        url: str,
        method: str = "get",
        require_auth: bool = True,
        raise_exception: bool = True,
        **kwargs: Any,
    ) -> list[Any] | dict[str, Any] | None:
        data = await self.api_request_raw(
            url=url,
            method=method,
            require_auth=require_auth,
            raise_exception=raise_exception,
            **kwargs,
        )

        if data is not None:
            json_data: list[Any] | dict[str, Any] = orjson.loads(data)
            return json_data
        return None

    async def api_request_obj(
        self,
        url: str,
        method: str = "get",
        require_auth: bool = True,
        raise_exception: bool = True,
        **kwargs: Any,
    ) -> dict[str, Any]:
        data = await self.api_request(
            url=url,
            method=method,
            require_auth=require_auth,
            raise_exception=raise_exception,
            **kwargs,
        )

        if not isinstance(data, dict):
            raise NvrError(f"Could not decode object from {url}")

        return data

    async def api_request_list(
        self,
        url: str,
        method: str = "get",
        require_auth: bool = True,
        raise_exception: bool = True,
        **kwargs: Any,
    ) -> list[Any]:
        data = await self.api_request(
            url=url,
            method=method,
            require_auth=require_auth,
            raise_exception=raise_exception,
            **kwargs,
        )

        if not isinstance(data, list):
            raise NvrError(f"Could not decode list from {url}")

        return data

    async def ensure_authenticated(self) -> None:
        """Ensure we are authenticated."""
        await self._load_session()
        if self.is_authenticated() is False:
            await self.authenticate()

    async def authenticate(self) -> None:
        """Authenticate and get a token."""
        if self._auth_lock.locked():
            # If an auth is already in progress
            # do not start another one
            async with self._auth_lock:
                return

        async with self._auth_lock:
            url = "/api/auth/login"

            if self._session is not None:
                self._session.cookie_jar.clear()
                self.set_header("cookie", None)

            auth = {
                "username": self._username,
                "password": self._password,
                "rememberMe": self.store_sessions,
            }

            response = await self.request("post", url=url, json=auth)
            self.set_header("cookie", response.headers.get("set-cookie", ""))
            self._is_authenticated = True
            _LOGGER.debug("Authenticated successfully!")

    async def _update_last_token_cookie(self, response: aiohttp.ClientResponse) -> None:
        """Update the last token cookie."""
        csrf_token = response.headers.get("x-csrf-token")
        if (
            csrf_token is not None
            and self.headers
            and csrf_token != self.headers.get("x-csrf-token")
        ):
            self.set_header("x-csrf-token", csrf_token)
            await self._update_last_token_cookie(response)
            self._update_cookiename(response.cookies)

        if (
            token_cookie := response.cookies.get(self._cookiename)
        ) and token_cookie != self._last_token_cookie:
            self._last_token_cookie = token_cookie
            if self.store_sessions:
                await self._update_auth_config(self._last_token_cookie)
            self._last_token_cookie_decode = None

    async def _update_auth_config(self, cookie: Morsel[str]) -> None:
        """Updates auth cookie on disk for persistent sessions."""
        if self._last_token_cookie is None:
            return

        await aos.makedirs(self.config_dir, exist_ok=True)

        config: dict[str, Any] = {}
        session_hash = get_user_hash(str(self._url), self._username)
        try:
            async with aiofiles.open(self.config_file, "rb") as f:
                config_data = await f.read()
                if config_data:
                    try:
                        config = orjson.loads(config_data)
                    except Exception:
                        _LOGGER.warning("Invalid config file, ignoring.")
        except FileNotFoundError:
            pass

        config["sessions"] = config.get("sessions", {})
        config["sessions"][session_hash] = {
            "metadata": dict(cookie),
            "cookiename": self._cookiename,
            "value": cookie.value,
            "csrf": self.headers.get("x-csrf-token") if self.headers else None,
        }

        async with aiofiles.open(self.config_file, "wb") as f:
            await f.write(orjson.dumps(config, option=orjson.OPT_INDENT_2))

    async def _load_session(self) -> None:
        if self._session is None:
            await self.get_session()
            assert self._session is not None

        if not self._loaded_session and self.store_sessions:
            session_cookie = await self._read_auth_config()
            self._loaded_session = True
            if session_cookie:
                _LOGGER.debug("Successfully loaded session from config")
                self._session.cookie_jar.update_cookies(session_cookie)

    async def _read_auth_config(self) -> SimpleCookie | None:
        """Read auth cookie from config."""
        try:
            async with aiofiles.open(self.config_file, "rb") as f:
                config_data = await f.read()
                if config_data:
                    try:
                        config = orjson.loads(config_data)
                    except Exception:
                        _LOGGER.warning("Invalid config file, ignoring.")
                        return None
        except FileNotFoundError:
            _LOGGER.debug("no config file, not loading session")
            return None

        session_hash = get_user_hash(str(self._url), self._username)
        session = config.get("sessions", {}).get(session_hash)
        if not session:
            _LOGGER.debug("No existing session for %s", session_hash)
            return None

        cookie = SimpleCookie()
        cookie_name = session.get("cookiename")
        if cookie_name is None:
            return None
        cookie[cookie_name] = session.get("value")
        for key, value in session.get("metadata", {}).items():
            cookie[cookie_name][key] = value

        cookie_value = _COOKIE_RE.sub("", str(cookie[cookie_name]))
        self._last_token_cookie = cookie[cookie_name]
        self._last_token_cookie_decode = None
        self._is_authenticated = True
        self.set_header("cookie", cookie_value)
        if session.get("csrf"):
            self.set_header("x-csrf-token", session["csrf"])
        return cookie

    def is_authenticated(self) -> bool:
        """Check to see if we are already authenticated."""
        if self._session is None:
            return False

        if self._is_authenticated is False:
            return False

        if self._last_token_cookie is None:
            return False

        # Lazy decode the token cookie
        if self._last_token_cookie and self._last_token_cookie_decode is None:
            self._last_token_cookie_decode = decode_token_cookie(
                self._last_token_cookie,
            )

        if (
            self._last_token_cookie_decode is None
            or "exp" not in self._last_token_cookie_decode
        ):
            return False

        token_expires_at = cast(int, self._last_token_cookie_decode["exp"])
        max_expire_time = time.time() + TOKEN_COOKIE_MAX_EXP_SECONDS

        return token_expires_at >= max_expire_time

    async def async_connect_ws(self, force: bool) -> None:
        """Connect to Websocket."""
        if force and self._websocket is not None:
            await self._websocket.disconnect()
            self._websocket = None

        websocket = await self.get_websocket()
        # important to make sure WS URL is always current
        websocket.url = self.ws_url

        if not websocket.is_connected:
            self._last_ws_status = False
            with contextlib.suppress(
                TimeoutError,
                asyncio.TimeoutError,
                asyncio.CancelledError,
            ):
                await websocket.connect()

    async def async_disconnect_ws(self) -> None:
        """Disconnect from Websocket."""
        if self._websocket is None:
            return
        await self._websocket.disconnect()

    def check_ws(self) -> bool:
        """Checks current state of Websocket."""
        if self._websocket is None:
            return False

        if not self._websocket.is_connected:
            log = _LOGGER.debug
            if self._last_ws_status:
                log = _LOGGER.warning
            log("Websocket connection not active, failing back to polling")
        elif not self._last_ws_status:
            _LOGGER.info("Websocket re-connected successfully")

        self._last_ws_status = self._websocket.is_connected
        return self._last_ws_status

    def _process_ws_message(self, msg: aiohttp.WSMessage) -> None:
        raise NotImplementedError

    def _get_last_update_id(self) -> str | None:
        raise NotImplementedError


class ProtectApiClient(BaseApiClient):
    """
    Main UFP API Client

    UniFi Protect is a full async application. "normal" use of interacting with it is
    to call `.update()` which will initialize the `.bootstrap` and create a Websocket
    connection to UFP. This Websocket connection will emit messages that will automatically
    update the `.bootstrap` over time. Caling `.udpate` again (without `force`) will
    verify the integry of the Websocket connection.

    You can use the `.get_` methods to one off pull devices from the UFP API, but should
    not be used for building an aplication on top of.

    All objects inside of `.bootstrap` have a refernce back to the API client so they can
    use `.save_device()` and update themselves using their own `.set_` methods on the object.

    Args:
    ----
        host: UFP hostname / IP address
        port: UFP HTTPS port
        username: UFP username
        password: UFP password
        verify_ssl: Verify HTTPS certificate (default: `True`)
        session: Optional aiohttp session to use (default: generate one)
        override_connection_host: Use `host` as your `connection_host` for RTSP stream instead of using the one provided by UniFi Protect.
        minimum_score: minimum score for events (default: `0`)
        subscribed_models: Model types you want to filter events for WS. You will need to manually check the bootstrap for updates for events that not subscibred.
        ignore_stats: Ignore storage, system, etc. stats/metrics from NVR and cameras (default: false)
        debug: Use full type validation (default: false)

    """

    _minimum_score: int
    _subscribed_models: set[ModelType]
    _ignore_stats: bool
    _ws_subscriptions: list[Callable[[WSSubscriptionMessage], None]]
    _bootstrap: Bootstrap | None = None
    _last_update_dt: datetime | None = None
    _connection_host: IPv4Address | IPv6Address | str | None = None

    ignore_unadopted: bool

    def __init__(
        self,
        host: str,
        port: int,
        username: str,
        password: str,
        verify_ssl: bool = True,
        session: aiohttp.ClientSession | None = None,
        ws_timeout: int = 30,
        cache_dir: Path | None = None,
        config_dir: Path | None = None,
        store_sessions: bool = True,
        override_connection_host: bool = False,
        minimum_score: int = 0,
        subscribed_models: set[ModelType] | None = None,
        ignore_stats: bool = False,
        ignore_unadopted: bool = True,
        debug: bool = False,
    ) -> None:
        super().__init__(
            host=host,
            port=port,
            username=username,
            password=password,
            verify_ssl=verify_ssl,
            session=session,
            ws_timeout=ws_timeout,
            cache_dir=cache_dir,
            config_dir=config_dir,
            store_sessions=store_sessions,
        )

        self._minimum_score = minimum_score
        self._subscribed_models = subscribed_models or set()
        self._ignore_stats = ignore_stats
        self._ws_subscriptions = []
        self.ignore_unadopted = ignore_unadopted

        if override_connection_host:
            self._connection_host = ip_from_host(self._host)

        if debug:
            set_debug()

    @property
<<<<<<< HEAD
=======
    def is_ready(self) -> bool:
        return self._bootstrap is not None

    @cached_property
>>>>>>> a3a97a6e
    def bootstrap(self) -> Bootstrap:
        if self._bootstrap is None:
            raise BadRequest("Client not initialized, run `update` first")

        return self._bootstrap

    @property
    def connection_host(self) -> IPv4Address | IPv6Address | str:
        """Connection host to use for generating RTSP URLs"""
        if self._connection_host is None:
            # fallback if cannot find user supplied host
            index = 0
            try:
                # check if user supplied host is avaiable
                index = self.bootstrap.nvr.hosts.index(self._host)
            except ValueError:
                # check if IP of user supplied host is avaiable
                host = ip_from_host(self._host)
                with contextlib.suppress(ValueError):
                    index = self.bootstrap.nvr.hosts.index(host)

            self._connection_host = self.bootstrap.nvr.hosts[index]

        return self._connection_host

    async def update(self, force: bool = False) -> Bootstrap | None:
        """
        Updates the state of devices, initalizes `.bootstrap` and
        connects to UFP Websocket for real time updates

        You can use the various other `get_` methods if you need one off data from UFP
        """
        now = time.monotonic()
        now_dt = utc_now()
        max_event_dt = now_dt - timedelta(hours=1)
        if force:
            self._last_update = NEVER_RAN
            self._last_update_dt = max_event_dt

        bootstrap_updated = False
        if self._bootstrap is None or now - self._last_update > DEVICE_UPDATE_INTERVAL:
            bootstrap_updated = True
            self._bootstrap = await self.get_bootstrap()
            self.__dict__.pop("bootstrap", None)
            self._last_update = now
            self._last_update_dt = now_dt

        await self.async_connect_ws(force)
        if self.check_ws():
            # If the websocket is connected/connecting
            # we do not need to get events
            _LOGGER.debug("Skipping update since websocket is active")
            return None

        if bootstrap_updated:
            return None

        events = await self.get_events(
            start=self._last_update_dt or max_event_dt,
            end=now_dt,
        )
        for event in events:
            self.bootstrap.process_event(event)

        self._last_update = now
        self._last_update_dt = now_dt
        return self._bootstrap

    def emit_message(self, msg: WSSubscriptionMessage) -> None:
        """Emit message to all subscriptions."""
        if _LOGGER.isEnabledFor(logging.DEBUG):
            if msg.new_obj is not None:
                _LOGGER.debug(
                    "emitting message: %s:%s:%s:%s",
                    msg.action,
                    msg.new_obj.model,
                    msg.new_obj.id,
                    list(msg.changed_data),
                )
            elif msg.old_obj is not None:
                _LOGGER.debug(
                    "emitting message: %s:%s:%s",
                    msg.action,
                    msg.old_obj.model,
                    msg.old_obj.id,
                )
            else:
                _LOGGER.debug("emitting message: %s", msg.action)

        for sub in self._ws_subscriptions:
            try:
                sub(msg)
            except Exception:
                _LOGGER.exception("Exception while running subscription handler")

    def _get_last_update_id(self) -> str | None:
        if self._bootstrap is None:
            return None
        return self._bootstrap.last_update_id

    def _process_ws_message(self, msg: aiohttp.WSMessage) -> None:
        packet = WSPacket(msg.data)
        processed_message = self.bootstrap.process_ws_packet(
            packet,
            models=self._subscribed_models,
            ignore_stats=self._ignore_stats,
        )
        # update websocket URL after every message to ensure the latest last_update_id
        if self._websocket is not None:
            self._websocket.url = self.ws_url

        if processed_message is None:
            return

        self.emit_message(processed_message)

    async def _get_event_paginate(
        self,
        params: dict[str, Any],
        *,
        start: datetime,
        end: datetime | None,
    ) -> list[dict[str, Any]]:
        start_int = to_js_time(start)
        end_int = to_js_time(end) if end else None
        offset = 0
        current_start = sys.maxsize
        events: list[dict[str, Any]] = []
        request_count = 0
        logged = False

        params["limit"] = 100
        # greedy algorithm
        # always force desc to receive faster results in the vast majority of cases
        params["orderDirection"] = "DESC"

        _LOGGER.debug("paginate desc %s %s", start_int, end_int)
        while current_start > start_int:
            params["offset"] = offset

            _LOGGER.debug("page desc %s %s", offset, current_start)
            new_events = await self.api_request_list("events", params=params)
            request_count += 1
            if not new_events:
                break

            if end_int is not None:
                _LOGGER.debug("page end %s (%s)", new_events[0]["end"], end_int)
                for event in new_events:
                    if event["start"] <= end_int:
                        events.append(event)
                    else:
                        break
            else:
                events += new_events

            offset += 100
            if events:
                current_start = events[-1]["start"]
            if not logged and request_count > 5:
                logged = True
                _LOGGER.warning(TYPES_BUG_MESSAGE)

        to_remove = 0
        for event in reversed(events):
            if event["start"] < start_int:
                to_remove += 1
            else:
                break
        if to_remove:
            events = events[:-to_remove]

        return events

    async def get_events_raw(
        self,
        *,
        start: datetime | None = None,
        end: datetime | None = None,
        limit: int | None = None,
        offset: int | None = None,
        types: list[EventType] | None = None,
        smart_detect_types: list[SmartDetectObjectType] | None = None,
        sorting: Literal["asc", "desc"] = "asc",
        descriptions: bool = True,
        all_cameras: bool | None = None,
        category: EventCategories | None = None,
        # used for testing
        _allow_manual_paginate: bool = True,
    ) -> list[dict[str, Any]]:
        """
        Get list of events from Protect

        Args:
        ----
            start: start time for events
            end: end time for events
            limit: max number of events to return
            offset: offset to start fetching events from
            types: list of EventTypes to get events for
            smart_detect_types: Filters the Smart detection types for the events
            sorting: sort events by ascending or decending, defaults to ascending (chronologic order)
            description: included additional event metadata
            category: event category, will provide additional category/subcategory fields


        If `limit`, `start` and `end` are not provided, it will default to all events in the last 24 hours.

        If `start` is provided, then `end` or `limit` must be provided. If `end` is provided, then `start` or
        `limit` must be provided. Otherwise, you will get a 400 error from UniFi Protect

        """
        # if no parameters are passed in, default to all events from last 24 hours
        if limit is None and start is None and end is None:
            end = utc_now() + timedelta(seconds=10)
            start = end - timedelta(hours=1)

        params: dict[str, Any] = {
            "orderDirection": sorting.upper(),
            "withoutDescriptions": str(not descriptions).lower(),
        }
        if limit is not None:
            params["limit"] = limit
        if offset is not None:
            params["offset"] = offset

        if start is not None:
            params["start"] = to_js_time(start)

        if end is not None:
            params["end"] = to_js_time(end)

        if types is not None:
            params["types"] = [e.value for e in types]

        if smart_detect_types is not None:
            params["smartDetectTypes"] = [e.value for e in smart_detect_types]

        if all_cameras is not None:
            params["allCameras"] = str(all_cameras).lower()

        if category is not None:
            params["categories"] = category

        # manual workaround for a UniFi Protect bug
        # if types if missing from query params
        if _allow_manual_paginate and "types" not in params and start is not None:
            if sorting == "asc":
                events = await self._get_event_paginate(
                    params,
                    start=start,
                    end=end,
                )
                events = list(reversed(events))
            else:
                events = await self._get_event_paginate(
                    params,
                    start=start,
                    end=end,
                )

            if limit:
                offset = offset or 0
                events = events[offset : limit + offset]
            elif offset:
                events = events[offset:]
            return events

        return await self.api_request_list("events", params=params)

    async def get_events(
        self,
        start: datetime | None = None,
        end: datetime | None = None,
        limit: int | None = None,
        offset: int | None = None,
        types: list[EventType] | None = None,
        smart_detect_types: list[SmartDetectObjectType] | None = None,
        sorting: Literal["asc", "desc"] = "asc",
        descriptions: bool = True,
        category: EventCategories | None = None,
        # used for testing
        _allow_manual_paginate: bool = True,
    ) -> list[Event]:
        """
        Same as `get_events_raw`, except

        * returns actual `Event` objects instead of raw Python dictionaries
        * filers out non-device events
        * filters out events with too low of a score

        Args:
        ----
            start: start time for events
            end: end time for events
            limit: max number of events to return
            offset: offset to start fetching events from
            types: list of EventTypes to get events for
            smart_detect_types: Filters the Smart detection types for the events
            sorting: sort events by ascending or decending, defaults to ascending (chronologic order)
            description: included additional event metadata
            category: event category, will provide additional category/subcategory fields


        If `limit`, `start` and `end` are not provided, it will default to all events in the last 24 hours.

        If `start` is provided, then `end` or `limit` must be provided. If `end` is provided, then `start` or
        `limit` must be provided. Otherwise, you will get a 400 error from UniFi Protect

        """
        response = await self.get_events_raw(
            start=start,
            end=end,
            limit=limit,
            offset=offset,
            types=types,
            smart_detect_types=smart_detect_types,
            sorting=sorting,
            descriptions=descriptions,
            category=category,
            _allow_manual_paginate=_allow_manual_paginate,
        )
        events = []

        for event_dict in response:
            # ignore unknown events
            if (
                "type" not in event_dict
                or event_dict["type"] not in EventType.values_set()
            ):
                _LOGGER.debug("Unknown event type: %s", event_dict)
                continue

            event = create_from_unifi_dict(event_dict, api=self)

            # should never happen
            if not isinstance(event, Event):
                continue

            if (
                event.type.value in EventType.device_events_set()
                and event.score >= self._minimum_score
            ):
                events.append(event)

        return events

    def subscribe_websocket(
        self,
        ws_callback: Callable[[WSSubscriptionMessage], None],
    ) -> Callable[[], None]:
        """
        Subscribe to websocket events.

        Returns a callback that will unsubscribe.
        """

        def _unsub_ws_callback() -> None:
            self._ws_subscriptions.remove(ws_callback)

        _LOGGER.debug("Adding subscription: %s", ws_callback)
        self._ws_subscriptions.append(ws_callback)
        return _unsub_ws_callback

    async def get_bootstrap(self) -> Bootstrap:
        """
        Gets bootstrap object from UFP instance

        This is a great alternative if you need metadata about the NVR without connecting to the Websocket
        """
        data = await self.api_request_obj("bootstrap")
        # fix for UniFi Protect bug, some cameras may come back with and old recording mode
        # "motion" and "smartDetect" recording modes was combined into "detections" in Protect 1.20.0
        call_again = False
        for camera_dict in data["cameras"]:
            if camera_dict.get("recordingSettings", {}).get("mode", "detections") in {
                "motion",
                "smartDetect",
            }:
                await self.update_device(
                    ModelType.CAMERA,
                    camera_dict["id"],
                    {"recordingSettings": {"mode": RecordingMode.DETECTIONS.value}},
                )
                call_again = True

        if call_again:
            data = await self.api_request_obj("bootstrap")
        return Bootstrap.from_unifi_dict(**data, api=self)

    async def get_devices_raw(self, model_type: ModelType) -> list[dict[str, Any]]:
        """Gets a raw device list given a model_type"""
        return await self.api_request_list(f"{model_type.value}s")

    async def get_devices(
        self,
        model_type: ModelType,
        expected_type: type[ProtectModel] | None = None,
    ) -> list[ProtectModel]:
        """Gets a device list given a model_type, converted into Python objects"""
        objs: list[ProtectModel] = []

        for obj_dict in await self.get_devices_raw(model_type):
            obj = create_from_unifi_dict(obj_dict)

            if expected_type is not None and not isinstance(obj, expected_type):
                raise NvrError(f"Unexpected model returned: {obj.model}")
            if (
                self.ignore_unadopted
                and isinstance(obj, ProtectAdoptableDeviceModel)
                and not obj.is_adopted
            ):
                continue

            objs.append(obj)

        return objs

    async def get_cameras(self) -> list[Camera]:
        """
        Gets the list of cameras straight from the NVR.

        The websocket is connected and running, you likely just want to use `self.bootstrap.cameras`
        """
        return cast(list[Camera], await self.get_devices(ModelType.CAMERA, Camera))

    async def get_lights(self) -> list[Light]:
        """
        Gets the list of lights straight from the NVR.

        The websocket is connected and running, you likely just want to use `self.bootstrap.lights`
        """
        return cast(list[Light], await self.get_devices(ModelType.LIGHT, Light))

    async def get_sensors(self) -> list[Sensor]:
        """
        Gets the list of sensors straight from the NVR.

        The websocket is connected and running, you likely just want to use `self.bootstrap.sensors`
        """
        return cast(list[Sensor], await self.get_devices(ModelType.SENSOR, Sensor))

    async def get_doorlocks(self) -> list[Doorlock]:
        """
        Gets the list of doorlocks straight from the NVR.

        The websocket is connected and running, you likely just want to use `self.bootstrap.doorlocks`
        """
        return cast(
            list[Doorlock],
            await self.get_devices(ModelType.DOORLOCK, Doorlock),
        )

    async def get_chimes(self) -> list[Chime]:
        """
        Gets the list of chimes straight from the NVR.

        The websocket is connected and running, you likely just want to use `self.bootstrap.chimes`
        """
        return cast(list[Chime], await self.get_devices(ModelType.CHIME, Chime))

    async def get_viewers(self) -> list[Viewer]:
        """
        Gets the list of viewers straight from the NVR.

        The websocket is connected and running, you likely just want to use `self.bootstrap.viewers`
        """
        return cast(list[Viewer], await self.get_devices(ModelType.VIEWPORT, Viewer))

    async def get_bridges(self) -> list[Bridge]:
        """
        Gets the list of bridges straight from the NVR.

        The websocket is connected and running, you likely just want to use `self.bootstrap.bridges`
        """
        return cast(list[Bridge], await self.get_devices(ModelType.BRIDGE, Bridge))

    async def get_liveviews(self) -> list[Liveview]:
        """
        Gets the list of liveviews straight from the NVR.

        The websocket is connected and running, you likely just want to use `self.bootstrap.liveviews`
        """
        return cast(
            list[Liveview],
            await self.get_devices(ModelType.LIVEVIEW, Liveview),
        )

    async def get_device_raw(
        self,
        model_type: ModelType,
        device_id: str,
    ) -> dict[str, Any]:
        """Gets a raw device give the device model_type and id"""
        return await self.api_request_obj(f"{model_type.value}s/{device_id}")

    async def get_device(
        self,
        model_type: ModelType,
        device_id: str,
        expected_type: type[ProtectModelWithId] | None = None,
    ) -> ProtectModelWithId:
        """Gets a device give the device model_type and id, converted into Python object"""
        obj = create_from_unifi_dict(
            await self.get_device_raw(model_type, device_id),
            api=self,
        )

        if expected_type is not None and not isinstance(obj, expected_type):
            raise NvrError(f"Unexpected model returned: {obj.model}")
        if (
            self.ignore_unadopted
            and isinstance(obj, ProtectAdoptableDeviceModel)
            and not obj.is_adopted
        ):
            raise NvrError("Device is not adopted")

        return cast(ProtectModelWithId, obj)

    async def get_nvr(self) -> NVR:
        """
        Gets an NVR object straight from the NVR.

        This is a great alternative if you need metadata about the NVR without connecting to the Websocket
        """
        data = await self.api_request_obj("nvr")
        return NVR.from_unifi_dict(**data, api=self)

    async def get_event(self, event_id: str) -> Event:
        """
        Gets an event straight from the NVR.

        This is a great alternative if the event is no longer in the `self.bootstrap.events[event_id]` cache
        """
        return cast(Event, await self.get_device(ModelType.EVENT, event_id, Event))

    async def get_camera(self, device_id: str) -> Camera:
        """
        Gets a camera straight from the NVR.

        The websocket is connected and running, you likely just want to use `self.bootstrap.cameras[device_id]`
        """
        return cast(Camera, await self.get_device(ModelType.CAMERA, device_id, Camera))

    async def get_light(self, device_id: str) -> Light:
        """
        Gets a light straight from the NVR.

        The websocket is connected and running, you likely just want to use `self.bootstrap.lights[device_id]`
        """
        return cast(Light, await self.get_device(ModelType.LIGHT, device_id, Light))

    async def get_sensor(self, device_id: str) -> Sensor:
        """
        Gets a sensor straight from the NVR.

        The websocket is connected and running, you likely just want to use `self.bootstrap.sensors[device_id]`
        """
        return cast(Sensor, await self.get_device(ModelType.SENSOR, device_id, Sensor))

    async def get_doorlock(self, device_id: str) -> Doorlock:
        """
        Gets a doorlock straight from the NVR.

        The websocket is connected and running, you likely just want to use `self.bootstrap.doorlocks[device_id]`
        """
        return cast(
            Doorlock,
            await self.get_device(ModelType.DOORLOCK, device_id, Doorlock),
        )

    async def get_chime(self, device_id: str) -> Chime:
        """
        Gets a chime straight from the NVR.

        The websocket is connected and running, you likely just want to use `self.bootstrap.chimes[device_id]`
        """
        return cast(Chime, await self.get_device(ModelType.CHIME, device_id, Chime))

    async def get_viewer(self, device_id: str) -> Viewer:
        """
        Gets a viewer straight from the NVR.

        The websocket is connected and running, you likely just want to use `self.bootstrap.viewers[device_id]`
        """
        return cast(
            Viewer,
            await self.get_device(ModelType.VIEWPORT, device_id, Viewer),
        )

    async def get_bridge(self, device_id: str) -> Bridge:
        """
        Gets a bridge straight from the NVR.

        The websocket is connected and running, you likely just want to use `self.bootstrap.bridges[device_id]`
        """
        return cast(Bridge, await self.get_device(ModelType.BRIDGE, device_id, Bridge))

    async def get_liveview(self, device_id: str) -> Liveview:
        """
        Gets a liveview straight from the NVR.

        The websocket is connected and running, you likely just want to use `self.bootstrap.liveviews[device_id]`
        """
        return cast(
            Liveview,
            await self.get_device(ModelType.LIVEVIEW, device_id, Liveview),
        )

    async def get_camera_snapshot(
        self,
        camera_id: str,
        width: int | None = None,
        height: int | None = None,
        dt: datetime | None = None,
    ) -> bytes | None:
        """
        Gets snapshot for a camera.

        Datetime of screenshot is approximate. It may be +/- a few seconds.
        """
        params = {
            "ts": to_js_time(dt or utc_now()),
            "force": "true",
        }

        if width is not None:
            params.update({"w": width})

        if height is not None:
            params.update({"h": height})

        path = "snapshot"
        if dt is not None:
            path = "recording-snapshot"
            del params["force"]

        return await self.api_request_raw(
            f"cameras/{camera_id}/{path}",
            params=params,
            raise_exception=False,
        )

    async def get_package_camera_snapshot(
        self,
        camera_id: str,
        width: int | None = None,
        height: int | None = None,
        dt: datetime | None = None,
    ) -> bytes | None:
        """
        Gets snapshot from the package camera.

        Datetime of screenshot is approximate. It may be +/- a few seconds.
        """
        params = {
            "ts": to_js_time(dt or utc_now()),
            "force": "true",
        }

        if width is not None:
            params.update({"w": width})

        if height is not None:
            params.update({"h": height})

        path = "package-snapshot"
        if dt is not None:
            path = "recording-snapshot"
            del params["force"]
            params.update({"lens": 2})

        return await self.api_request_raw(
            f"cameras/{camera_id}/{path}",
            params=params,
            raise_exception=False,
        )

    async def _stream_response(
        self,
        response: aiohttp.ClientResponse,
        chunk_size: int,
        iterator_callback: IteratorCallback | None = None,
        progress_callback: ProgressCallback | None = None,
    ) -> None:
        total = response.content_length or 0
        current = 0
        if iterator_callback is not None:
            await iterator_callback(total, None)
        async for chunk in response.content.iter_chunked(chunk_size):
            step = len(chunk)
            current += step
            if iterator_callback is not None:
                await iterator_callback(total, chunk)
            if progress_callback is not None:
                await progress_callback(step, current, total)

    async def get_camera_video(
        self,
        camera_id: str,
        start: datetime,
        end: datetime,
        channel_index: int = 0,
        validate_channel_id: bool = True,
        output_file: Path | None = None,
        iterator_callback: IteratorCallback | None = None,
        progress_callback: ProgressCallback | None = None,
        chunk_size: int = 65536,
        fps: int | None = None,
    ) -> bytes | None:
        """
        Exports MP4 video from a given camera at a specific time.

        Start/End of video export are approximate. It may be +/- a few seconds.

        It is recommended to provide a output file or progress callback for larger
        video clips, otherwise the full video must be downloaded to memory before
        being written.

        Providing the `fps` parameter creates a "timelapse" export wtih the given FPS
        value. Protect app gives the options for 60x (fps=4), 120x (fps=8), 300x
        (fps=20), and 600x (fps=40).
        """
        if validate_channel_id and self._bootstrap is not None:
            camera = self._bootstrap.cameras[camera_id]
            try:
                camera.channels[channel_index]
            except IndexError as e:
                raise BadRequest from e

        params = {
            "camera": camera_id,
            "start": to_js_time(start),
            "end": to_js_time(end),
        }

        if fps is not None:
            params["fps"] = fps
            params["type"] = "timelapse"

        if channel_index == 3:
            params.update({"lens": 2})
        else:
            params.update({"channel": channel_index})

        path = "video/export"
        if (
            iterator_callback is None
            and progress_callback is None
            and output_file is None
        ):
            return await self.api_request_raw(
                path,
                params=params,
                raise_exception=False,
            )

        r = await self.request(
            "get",
            urljoin(self.api_path, path),
            auto_close=False,
            timeout=0,
            params=params,
        )
        if output_file is not None:
            async with aiofiles.open(output_file, "wb") as output:

                async def callback(total: int, chunk: bytes | None) -> None:
                    if iterator_callback is not None:
                        await iterator_callback(total, chunk)
                    if chunk is not None:
                        await output.write(chunk)

                await self._stream_response(r, chunk_size, callback, progress_callback)
        else:
            await self._stream_response(
                r,
                chunk_size,
                iterator_callback,
                progress_callback,
            )
        r.close()
        return None

    async def _get_image_with_retry(
        self,
        path: str,
        retry_timeout: int = RETRY_TIMEOUT,
        **kwargs: Any,
    ) -> bytes | None:
        """
        Retries image request until it returns or timesout. Used for event images like thumbnails and heatmaps.

        Note: thumbnails / heatmaps do not generate _until after the event ends_. Events that last longer then
        your retry timeout will always return None.
        """
        now = time.monotonic()
        timeout = now + retry_timeout
        data: bytes | None = None
        while data is None and now < timeout:
            data = await self.api_request_raw(path, raise_exception=False, **kwargs)
            if data is None:
                await asyncio.sleep(0.5)
                now = time.monotonic()

        return data

    async def get_event_thumbnail(
        self,
        thumbnail_id: str,
        width: int | None = None,
        height: int | None = None,
        retry_timeout: int = RETRY_TIMEOUT,
    ) -> bytes | None:
        """
        Gets given thumbanail from a given event.

        Thumbnail response is a JPEG image.

        Note: thumbnails / heatmaps do not generate _until after the event ends_. Events that last longer then
        your retry timeout will always return 404.
        """
        params: dict[str, Any] = {}

        if width is not None:
            params.update({"w": width})

        if height is not None:
            params.update({"h": height})

        # old thumbnail URL use thumbnail ID, which is just `e-{event_id}`
        thumbnail_id = thumbnail_id.replace("e-", "")
        return await self._get_image_with_retry(
            f"events/{thumbnail_id}/thumbnail",
            params=params,
            retry_timeout=retry_timeout,
        )

    async def get_event_animated_thumbnail(
        self,
        thumbnail_id: str,
        width: int | None = None,
        height: int | None = None,
        *,
        speedup: int = 10,
        retry_timeout: int = RETRY_TIMEOUT,
    ) -> bytes | None:
        """
        Gets given animated thumbanil from a given event.

        Animated thumbnail response is a GIF image.

        Note: thumbnails / do not generate _until after the event ends_. Events that last longer then
        your retry timeout will always return 404.
        """
        params: dict[str, Any] = {
            "keyFrameOnly": "true",
            "speedup": speedup,
        }

        if width is not None:
            params.update({"w": width})

        if height is not None:
            params.update({"h": height})

        # old thumbnail URL use thumbnail ID, which is just `e-{event_id}`
        thumbnail_id = thumbnail_id.replace("e-", "")
        return await self._get_image_with_retry(
            f"events/{thumbnail_id}/animated-thumbnail",
            params=params,
            retry_timeout=retry_timeout,
        )

    async def get_event_heatmap(
        self,
        heatmap_id: str,
        retry_timeout: int = RETRY_TIMEOUT,
    ) -> bytes | None:
        """
        Gets given heatmap from a given event.

        Heatmap response is a PNG image.

        Note: thumbnails / heatmaps do not generate _until after the event ends_. Events that last longer then
        your retry timeout will always return None.
        """
        # old heatmap URL use heatmap ID, which is just `e-{event_id}`
        heatmap_id = heatmap_id.replace("e-", "")
        return await self._get_image_with_retry(
            f"events/{heatmap_id}/heatmap",
            retry_timeout=retry_timeout,
        )

    async def get_event_smart_detect_track_raw(self, event_id: str) -> dict[str, Any]:
        """Gets raw Smart Detect Track for a Smart Detection"""
        return await self.api_request_obj(f"events/{event_id}/smartDetectTrack")

    async def get_event_smart_detect_track(self, event_id: str) -> SmartDetectTrack:
        """Gets raw Smart Detect Track for a Smart Detection"""
        data = await self.api_request_obj(f"events/{event_id}/smartDetectTrack")

        return SmartDetectTrack.from_unifi_dict(api=self, **data)

    async def update_device(
        self,
        model_type: ModelType,
        device_id: str,
        data: dict[str, Any],
    ) -> None:
        """
        Sends an update for a device back to UFP

        USE WITH CAUTION, all possible combinations of updating objects have not been fully tested.
        May have unexpected side effects.

        Tested updates have been added a methods on applicable devices.
        """
        await self.api_request(
            f"{model_type.value}s/{device_id}",
            method="patch",
            json=data,
        )

    async def update_nvr(self, data: dict[str, Any]) -> None:
        """
        Sends an update for main UFP NVR device

        USE WITH CAUTION, all possible combinations of updating objects have not been fully tested.
        May have unexpected side effects.

        Tested updates have been added a methods on applicable devices.
        """
        await self.api_request("nvr", method="patch", json=data)

    async def reboot_nvr(self) -> None:
        """Reboots NVR"""
        await self.api_request("nvr/reboot", method="post")

    async def reboot_device(self, model_type: ModelType, device_id: str) -> None:
        """Reboots an adopted device"""
        await self.api_request(f"{model_type.value}s/{device_id}/reboot", method="post")

    async def unadopt_device(self, model_type: ModelType, device_id: str) -> None:
        """Unadopt/Unmanage adopted device"""
        await self.api_request(f"{model_type.value}s/{device_id}", method="delete")

    async def adopt_device(self, model_type: ModelType, device_id: str) -> None:
        """Adopts a device"""
        key = f"{model_type.value}s"
        data = await self.api_request_obj(
            "devices/adopt",
            method="post",
            json={key: {device_id: {}}},
        )

        if not data.get(key, {}).get(device_id, {}).get("adopted", False):
            raise BadRequest("Could not adopt device")

    async def close_lock(self, device_id: str) -> None:
        """Close doorlock (lock)"""
        await self.api_request(f"doorlocks/{device_id}/close", method="post")

    async def open_lock(self, device_id: str) -> None:
        """Open doorlock (unlock)"""
        await self.api_request(f"doorlocks/{device_id}/open", method="post")

    async def calibrate_lock(self, device_id: str) -> None:
        """
        Calibrate the doorlock.

        Door must be open and lock unlocked.
        """
        await self.api_request(
            f"doorlocks/{device_id}/calibrate",
            method="post",
            json={"auto": True},
        )

    async def play_speaker(
        self,
        device_id: str,
        *,
        volume: int | None = None,
        repeat_times: int | None = None,
    ) -> None:
        """Plays chime tones on a chime"""
        data: dict[str, Any] | None = None
        if volume or repeat_times:
            chime = self.bootstrap.chimes.get(device_id)
            if chime is None:
                raise BadRequest("Invalid chime ID %s", device_id)

            data = {
                "volume": volume or chime.volume,
                "repeatTimes": repeat_times or chime.repeat_times,
                "trackNo": chime.track_no,
            }

        await self.api_request(
            f"chimes/{device_id}/play-speaker",
            method="post",
            json=data,
        )

    async def play_buzzer(self, device_id: str) -> None:
        """Plays chime tones on a chime"""
        await self.api_request(f"chimes/{device_id}/play-buzzer", method="post")

    async def clear_tamper_sensor(self, device_id: str) -> None:
        """Clears tamper status for sensor"""
        await self.api_request(f"sensors/{device_id}/clear-tamper-flag", method="post")

    async def _get_versions_from_api(
        self,
        url: str,
        package: str = "unifi-protect",
    ) -> set[Version]:
        session = await self.get_session()
        versions: set[Version] = set()

        try:
            async with session.get(url) as response:
                is_package = False
                for line in (await response.text()).split("\n"):
                    if line.startswith("Package: "):
                        is_package = False
                        if line == f"Package: {package}":
                            is_package = True

                    if is_package and line.startswith("Version: "):
                        versions.add(Version(line.split(": ")[-1]))
        except (
            TimeoutError,
            asyncio.TimeoutError,
            asyncio.CancelledError,
            aiohttp.ServerDisconnectedError,
            client_exceptions.ClientError,
        ) as err:
            raise NvrError(f"Error packages from {url}: {err}") from err

        return versions

    async def get_release_versions(self) -> set[Version]:
        """Get all release versions for UniFi Protect"""
        versions: set[Version] = set()
        for url in PROTECT_APT_URLS:
            try:
                versions |= await self._get_versions_from_api(url)
            except NvrError:
                _LOGGER.warning("Failed to retrieve release versions from online.")

        return versions

    async def relative_move_ptz_camera(
        self,
        device_id: str,
        *,
        pan: float,
        tilt: float,
        pan_speed: int = 10,
        tilt_speed: int = 10,
        scale: int = 0,
    ) -> None:
        """
        Move PTZ Camera relatively.

        Pan/tilt values vary from camera to camera, but for G4 PTZ:
            * Pan values range from 1 (0°) to 35200 (360°/0°).
            * Tilt values range from 1 (-20°) to 9777 (90°).

        Relative positions cannot move more then 4095 units in either direction at a time.

        Camera objects have ptz values in feature flags and the methods on them provide better
        control.
        """
        data = {
            "type": "relative",
            "payload": {
                "panPos": pan,
                "tiltPos": tilt,
                "panSpeed": pan_speed,
                "tiltSpeed": tilt_speed,
                "scale": scale,
            },
        }

        await self.api_request(f"cameras/{device_id}/move", method="post", json=data)

    async def center_ptz_camera(
        self,
        device_id: str,
        *,
        x: int,
        y: int,
        z: int,
    ) -> None:
        """
        Center PTZ Camera on point in viewport.

        x, y, z values range from 0 to 1000.

        x, y are relative coords for the current viewport:
            * (0, 0) is top left
            * (500, 500) is the center
            * (1000, 1000) is the bottom right

        z value is zoom, but since it is capped at 1000, probably better to use `ptz_zoom_camera`.
        """
        data = {
            "type": "center",
            "payload": {
                "x": x,
                "y": y,
                "z": z,
            },
        }

        await self.api_request(f"cameras/{device_id}/move", method="post", json=data)

    async def zoom_ptz_camera(
        self,
        device_id: str,
        *,
        zoom: float,
        speed: int = 10,
    ) -> None:
        """
        Zoom PTZ Camera.

        Zoom levels vary from camera to camera, but for G4 PTZ it goes from 0 (1x) to 2010 (22x).

        Zoom speed does not seem to do much, if anything.

        Camera objects have ptz values in feature flags and the methods on them provide better
        control.
        """
        data = {
            "type": "zoom",
            "payload": {
                "zoomPos": zoom,
                "zoomSpeed": speed,
            },
        }

        await self.api_request(f"cameras/{device_id}/move", method="post", json=data)

    async def get_position_ptz_camera(self, device_id: str) -> PTZPosition:
        """Get current PTZ camera position."""
        pos = await self.api_request_obj(f"cameras/{device_id}/ptz/position")
        return PTZPosition(**pos)

    async def goto_ptz_camera(self, device_id: str, *, slot: int = -1) -> None:
        """
        Goto PTZ slot position.

        -1 is Home slot.
        """
        await self.api_request(f"cameras/{device_id}/ptz/goto/{slot}", method="post")

    async def create_preset_ptz_camera(self, device_id: str, *, name: str) -> PTZPreset:
        """Create PTZ Preset for camera based on current camera settings."""
        preset = await self.api_request_obj(
            f"cameras/{device_id}/ptz/preset",
            method="post",
            json={"name": name},
        )

        return PTZPreset(**preset)

    async def get_presets_ptz_camera(self, device_id: str) -> list[PTZPreset]:
        """Get PTZ Presets for camera."""
        presets = await self.api_request(f"cameras/{device_id}/ptz/preset")

        if not presets:
            return []

        presets = cast(list[dict[str, Any]], presets)
        return [PTZPreset(**p) for p in presets]

    async def delete_preset_ptz_camera(self, device_id: str, *, slot: int) -> None:
        """Delete PTZ preset for camera."""
        await self.api_request(
            f"cameras/{device_id}/ptz/preset/{slot}",
            method="delete",
        )

    async def get_home_ptz_camera(self, device_id: str) -> PTZPreset:
        """Get PTZ home preset (-1)."""
        preset = await self.api_request_obj(f"cameras/{device_id}/ptz/home")
        return PTZPreset(**preset)

    async def set_home_ptz_camera(self, device_id: str) -> PTZPreset:
        """Set PTZ home preset (-1) to current position."""
        preset = await self.api_request_obj(
            f"cameras/{device_id}/ptz/home",
            method="post",
        )
        return PTZPreset(**preset)<|MERGE_RESOLUTION|>--- conflicted
+++ resolved
@@ -746,14 +746,7 @@
         if debug:
             set_debug()
 
-    @property
-<<<<<<< HEAD
-=======
-    def is_ready(self) -> bool:
-        return self._bootstrap is not None
-
     @cached_property
->>>>>>> a3a97a6e
     def bootstrap(self) -> Bootstrap:
         if self._bootstrap is None:
             raise BadRequest("Client not initialized, run `update` first")
