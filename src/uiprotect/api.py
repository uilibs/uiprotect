--- conflicted
+++ resolved
@@ -818,7 +818,6 @@
         return self._bootstrap
 
     def emit_message(self, msg: WSSubscriptionMessage) -> None:
-<<<<<<< HEAD
         """Emit message to all subscriptions."""
         if _LOGGER.isEnabledFor(logging.DEBUG):
             if msg.new_obj is not None:
@@ -827,7 +826,7 @@
                     msg.action,
                     msg.new_obj.model,
                     msg.new_obj.id,
-                    list(msg.changed_data.keys()),
+                    list(msg.changed_data),
                 )
             elif msg.old_obj is not None:
                 _LOGGER.debug(
@@ -839,25 +838,6 @@
             else:
                 _LOGGER.debug("emitting message: %s", msg.action)
 
-=======
-        if msg.new_obj is not None:
-            _LOGGER.debug(
-                "emitting message: %s:%s:%s:%s",
-                msg.action,
-                msg.new_obj.model,
-                msg.new_obj.id,
-                list(msg.changed_data),
-            )
-        elif msg.old_obj is not None:
-            _LOGGER.debug(
-                "emitting message: %s:%s:%s",
-                msg.action,
-                msg.old_obj.model,
-                msg.old_obj.id,
-            )
-        else:
-            _LOGGER.debug("emitting message: %s", msg.action)
->>>>>>> ec1fd129
         for sub in self._ws_subscriptions:
             try:
                 sub(msg)
